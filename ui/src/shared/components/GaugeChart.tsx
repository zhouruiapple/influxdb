import React, {PureComponent} from 'react'
import _ from 'lodash'

import getLastValues from 'src/shared/parsing/lastValues'
import Gauge from 'src/shared/components/Gauge'

import {DEFAULT_GAUGE_COLORS} from 'src/shared/constants/thresholds'
import {stringifyColorValues} from 'src/shared/constants/colorOperations'
import {DASHBOARD_LAYOUT_ROW_HEIGHT} from 'src/shared/constants'
import {ErrorHandling} from 'src/shared/decorators/errors'
import {DecimalPlaces} from 'src/types/dashboards'
<<<<<<< HEAD
import {ColorString} from 'src/types/colors'
=======
import {TimeSeriesServerResponse} from 'src/types/series'

interface Color {
  type: string
  hex: string
  id: string
  name: string
  value: string
}
>>>>>>> c4d7e828

interface Props {
  data: TimeSeriesServerResponse[]
  decimalPlaces: DecimalPlaces
  cellID: string
  cellHeight?: number
  colors?: ColorString[]
  prefix: string
  suffix: string
  resizerTopHeight?: number
}

@ErrorHandling
class GaugeChart extends PureComponent<Props> {
  public static defaultProps: Partial<Props> = {
    colors: stringifyColorValues(DEFAULT_GAUGE_COLORS),
  }

  public render() {
<<<<<<< HEAD
    const {
      isFetchingInitially,
      colors,
      prefix,
      suffix,
      decimalPlaces,
    } = this.props

    if (isFetchingInitially) {
      return (
        <div className="graph-empty">
          <h3 className="graph-spinner" />
        </div>
      )
    }
=======
    const {colors, prefix, suffix} = this.props
>>>>>>> c4d7e828

    return (
      <div className="single-stat">
        <Gauge
          width="900"
          colors={colors}
          height={this.height}
          prefix={prefix}
          suffix={suffix}
          gaugePosition={this.lastValueForGauge}
          decimalPlaces={decimalPlaces}
        />
      </div>
    )
  }

  private get height(): string {
    const {resizerTopHeight} = this.props

    return (this.initialCellHeight || resizerTopHeight || 300).toString()
  }

  private get initialCellHeight(): string {
    const {cellHeight} = this.props

    if (cellHeight) {
      return (cellHeight * DASHBOARD_LAYOUT_ROW_HEIGHT).toString()
    }

    return null
  }

  private get lastValueForGauge(): number {
    const {data} = this.props
    const {lastValues} = getLastValues(data)
    const lastValue = _.get(lastValues, 0, 0)

    if (!lastValue) {
      return 0
    }

    return lastValue
  }
}

export default GaugeChart<|MERGE_RESOLUTION|>--- conflicted
+++ resolved
@@ -9,19 +9,8 @@
 import {DASHBOARD_LAYOUT_ROW_HEIGHT} from 'src/shared/constants'
 import {ErrorHandling} from 'src/shared/decorators/errors'
 import {DecimalPlaces} from 'src/types/dashboards'
-<<<<<<< HEAD
 import {ColorString} from 'src/types/colors'
-=======
 import {TimeSeriesServerResponse} from 'src/types/series'
-
-interface Color {
-  type: string
-  hex: string
-  id: string
-  name: string
-  value: string
-}
->>>>>>> c4d7e828
 
 interface Props {
   data: TimeSeriesServerResponse[]
@@ -41,26 +30,7 @@
   }
 
   public render() {
-<<<<<<< HEAD
-    const {
-      isFetchingInitially,
-      colors,
-      prefix,
-      suffix,
-      decimalPlaces,
-    } = this.props
-
-    if (isFetchingInitially) {
-      return (
-        <div className="graph-empty">
-          <h3 className="graph-spinner" />
-        </div>
-      )
-    }
-=======
-    const {colors, prefix, suffix} = this.props
->>>>>>> c4d7e828
-
+    const {colors, prefix, suffix, decimalPlaces} = this.props
     return (
       <div className="single-stat">
         <Gauge
