import React, {PropTypes} from 'react'
import AutoRefresh from 'shared/components/AutoRefresh'
import LineGraph from 'shared/components/LineGraph'
import SingleStat from 'shared/components/SingleStat'
import NameableGraph from 'shared/components/NameableGraph'
import ReactGridLayout, {WidthProvider} from 'react-grid-layout'

import timeRanges from 'hson!../data/timeRanges.hson'
import buildInfluxQLQuery from 'utils/influxql'

const GridLayout = WidthProvider(ReactGridLayout)

const RefreshingLineGraph = AutoRefresh(LineGraph)
const RefreshingSingleStat = AutoRefresh(SingleStat)

const {arrayOf, bool, func, number, shape, string} = PropTypes

export const LayoutRenderer = React.createClass({
  propTypes: {
    autoRefresh: number.isRequired,
    timeRange: shape({
      lower: string.isRequired,
    }),
    cells: arrayOf(
      shape({
        queries: arrayOf(
          shape({
            label: string,
            text: string,
            query: string,
          }).isRequired
        ).isRequired,
        x: number.isRequired,
        y: number.isRequired,
        w: number.isRequired,
        h: number.isRequired,
        i: string.isRequired,
        name: string.isRequired,
        type: string.isRequired,
      }).isRequired
    ),
    templates: arrayOf(shape()),
    host: string,
    source: string,
    onPositionChange: func,
    onEditCell: func,
    onRenameCell: func,
    onUpdateCell: func,
    onDeleteCell: func,
    onSummonOverlayTechnologies: func,
    shouldNotBeEditable: bool,
    synchronizer: func,
  },

  buildQueryForOldQuerySchema(q) {
    const {timeRange: {lower}, host} = this.props
    const {defaultGroupBy} = timeRanges.find(range => range.lower === lower)
    const {wheres, groupbys} = q

    let text = q.text

    text += ` where time > ${lower}`

    if (host) {
      text += ` and \"host\" = '${host}'`
    }

    if (wheres && wheres.length > 0) {
      text += ` and ${wheres.join(' and ')}`
    }

    if (groupbys) {
      if (groupbys.find(g => g.includes('time'))) {
        text += ` group by ${groupbys.join(',')}`
      } else if (groupbys.length > 0) {
        text += ` group by time(${defaultGroupBy}),${groupbys.join(',')}`
      } else {
        text += ` group by time(${defaultGroupBy})`
      }
    } else {
      text += ` group by time(${defaultGroupBy})`
    }

    return text
  },

<<<<<<< HEAD
  renderRefreshingGraph(type, queries) {
    const {autoRefresh, templates, synchronizer} = this.props
=======
  renderRefreshingGraph(type, queries, cellHeight) {
    const {timeRange, autoRefresh, templates} = this.props
>>>>>>> 012b7ce3

    if (type === 'single-stat') {
      return (
        <RefreshingSingleStat
          queries={[queries[0]]}
          templates={templates}
          autoRefresh={autoRefresh}
          cellHeight={cellHeight}
        />
      )
    }

    const displayOptions = {
      stepPlot: type === 'line-stepplot',
      stackedGraph: type === 'line-stacked',
    }

    return (
      <RefreshingLineGraph
        queries={queries}
        templates={templates}
        timeRange={timeRange}
        autoRefresh={autoRefresh}
        showSingleStat={type === 'line-plus-single-stat'}
        displayOptions={displayOptions}
        synchronizer={synchronizer}
      />
    )
  },

  generateVisualizations() {
    const {
      source,
      cells,
      onEditCell,
      onRenameCell,
      onUpdateCell,
      onDeleteCell,
      onSummonOverlayTechnologies,
      shouldNotBeEditable,
    } = this.props

    return cells.map(cell => {
      const queries = cell.queries.map(query => {
        // TODO: Canned dashboards (and possibly Kubernetes dashboard) use an old query schema,
        // which does not have enough information for the new `buildInfluxQLQuery` function
        // to operate on. We will use `buildQueryForOldQuerySchema` until we conform
        // on a stable query representation.
        let queryText
        if (query.queryConfig) {
          const {queryConfig: {rawText, range}} = query
          const timeRange = range || {upper: null, lower: ':dashboardTime:'}
          queryText =
            rawText || buildInfluxQLQuery(timeRange, query.queryConfig)
        } else {
          queryText = this.buildQueryForOldQuerySchema(query)
        }

        return Object.assign({}, query, {
          host: source,
          text: queryText,
        })
      })

      return (
        <div key={cell.i}>
          <NameableGraph
            onEditCell={onEditCell}
            onRenameCell={onRenameCell}
            onUpdateCell={onUpdateCell}
            onDeleteCell={onDeleteCell}
            onSummonOverlayTechnologies={onSummonOverlayTechnologies}
            shouldNotBeEditable={shouldNotBeEditable}
            cell={cell}
          >
            {this.renderRefreshingGraph(cell.type, queries, cell.h)}
          </NameableGraph>
        </div>
      )
    })
  },

  handleLayoutChange(layout) {
    this.triggerWindowResize()

    if (!this.props.onPositionChange) {
      return
    }

    const newCells = this.props.cells.map(cell => {
      const l = layout.find(ly => ly.i === cell.i)
      const newLayout = {x: l.x, y: l.y, h: l.h, w: l.w}
      return {...cell, ...newLayout}
    })

    this.props.onPositionChange(newCells)
  },

  render() {
    const layoutMargin = 4
    const isDashboard = !!this.props.onPositionChange

    return (
      <GridLayout
        layout={this.props.cells}
        cols={12}
        rowHeight={83.5}
        margin={[layoutMargin, layoutMargin]}
        containerPadding={[0, 0]}
        useCSSTransforms={false}
        onResize={this.triggerWindowResize}
        onLayoutChange={this.handleLayoutChange}
        draggableHandle={'.dash-graph--name'}
        isDraggable={isDashboard}
        isResizable={isDashboard}
      >
        {this.generateVisualizations()}
      </GridLayout>
    )
  },

  triggerWindowResize() {
    // Hack to get dygraphs to fit properly during and after resize (dispatchEvent is a global method on window).
    const evt = document.createEvent('CustomEvent') // MUST be 'CustomEvent'
    evt.initCustomEvent('resize', false, false, null)
    dispatchEvent(evt)
  },
})

export default LayoutRenderer<|MERGE_RESOLUTION|>--- conflicted
+++ resolved
@@ -84,13 +84,8 @@
     return text
   },
 
-<<<<<<< HEAD
-  renderRefreshingGraph(type, queries) {
-    const {autoRefresh, templates, synchronizer} = this.props
-=======
   renderRefreshingGraph(type, queries, cellHeight) {
-    const {timeRange, autoRefresh, templates} = this.props
->>>>>>> 012b7ce3
+    const {timeRange, autoRefresh, templates, synchronizer} = this.props
 
     if (type === 'single-stat') {
       return (
