package tsm1_test

import (
	"context"
	"fmt"
	"io/ioutil"
	"math"
	"os"
	"path/filepath"
	"reflect"
	"strings"
	"sync/atomic"
	"testing"
	"time"

	"github.com/influxdata/influxdb/logger"
	"github.com/influxdata/influxdb/pkg/fs"
	"github.com/influxdata/influxdb/tsdb/tsm1"
)

func TestFileStore_Read(t *testing.T) {
	dir := MustTempDir()
	defer os.RemoveAll(dir)
	fs := tsm1.NewFileStore(dir)

	// Setup 3 files
	data := []keyValues{
		keyValues{"cpu", []tsm1.Value{tsm1.NewValue(0, 1.0)}},
		keyValues{"cpu", []tsm1.Value{tsm1.NewValue(1, 2.0)}},
		keyValues{"mem", []tsm1.Value{tsm1.NewValue(0, 1.0)}},
	}

	files, err := newFiles(dir, data...)
	if err != nil {
		t.Fatalf("unexpected error creating files: %v", err)
	}

	fs.Replace(nil, files)

	// Search for an entry that exists in the second file
	values, err := fs.Read([]byte("cpu"), 1)
	if err != nil {
		t.Fatalf("unexpected error reading values: %v", err)
	}

	exp := data[1]
	if got, exp := len(values), len(exp.values); got != exp {
		t.Fatalf("value length mismatch: got %v, exp %v", got, exp)
	}

	for i, v := range exp.values {
		if got, exp := values[i].Value(), v.Value(); got != exp {
			t.Fatalf("read value mismatch(%d): got %v, exp %v", i, got, exp)
		}
	}
}

func TestFileStore_SeekToAsc_FromStart(t *testing.T) {
	dir := MustTempDir()
	defer os.RemoveAll(dir)
	fs := tsm1.NewFileStore(dir)

	// Setup 3 files
	data := []keyValues{
		keyValues{"cpu", []tsm1.Value{tsm1.NewValue(0, 1.0)}},
		keyValues{"cpu", []tsm1.Value{tsm1.NewValue(1, 2.0)}},
		keyValues{"cpu", []tsm1.Value{tsm1.NewValue(2, 3.0)}},
	}

	files, err := newFiles(dir, data...)
	if err != nil {
		t.Fatalf("unexpected error creating files: %v", err)
	}

	fs.Replace(nil, files)

	buf := make([]tsm1.FloatValue, 1000)
	c := fs.KeyCursor(context.Background(), []byte("cpu"), 0, true)
	// Search for an entry that exists in the second file
	values, err := c.ReadFloatBlock(&buf)
	if err != nil {
		t.Fatalf("unexpected error reading values: %v", err)
	}

	exp := data[0]
	if got, exp := len(values), len(exp.values); got != exp {
		t.Fatalf("value length mismatch: got %v, exp %v", got, exp)
	}

	for i, v := range exp.values {
		if got, exp := values[i].Value(), v.Value(); got != exp {
			t.Fatalf("read value mismatch(%d): got %v, exp %v", i, got, exp)
		}
	}
}

func TestFileStore_SeekToAsc_Duplicate(t *testing.T) {
	dir := MustTempDir()
	defer os.RemoveAll(dir)
	fs := tsm1.NewFileStore(dir)

	// Setup 3 files
	data := []keyValues{
		keyValues{"cpu", []tsm1.Value{tsm1.NewValue(0, 1.0)}},
		keyValues{"cpu", []tsm1.Value{tsm1.NewValue(0, 2.0)}},
		keyValues{"cpu", []tsm1.Value{tsm1.NewValue(2, 3.0)}},
		keyValues{"cpu", []tsm1.Value{tsm1.NewValue(2, 4.0)}},
	}

	files, err := newFiles(dir, data...)
	if err != nil {
		t.Fatalf("unexpected error creating files: %v", err)
	}

	fs.Replace(nil, files)

	buf := make([]tsm1.FloatValue, 1000)
	c := fs.KeyCursor(context.Background(), []byte("cpu"), 0, true)
	// Search for an entry that exists in the second file
	values, err := c.ReadFloatBlock(&buf)
	if err != nil {
		t.Fatalf("unexpected error reading values: %v", err)
	}

	exp := []tsm1.Value{
		data[1].values[0],
	}
	if got, exp := len(values), len(exp); got != exp {
		t.Fatalf("value length mismatch: got %v, exp %v", got, exp)
	}

	for i, v := range exp {
		if got, exp := values[i].Value(), v.Value(); got != exp {
			t.Fatalf("read value mismatch(%d): got %v, exp %v", i, got, exp)
		}
	}

	// Check that calling Next will dedupe points
	c.Next()
	values, err = c.ReadFloatBlock(&buf)
	if err != nil {
		t.Fatalf("unexpected error reading values: %v", err)
	}

	exp = []tsm1.Value{
		data[3].values[0],
	}
	if got, exp := len(values), len(exp); got != exp {
		t.Fatalf("value length mismatch: got %v, exp %v", got, exp)
	}

	for i, v := range exp {
		if got, exp := values[i].Value(), v.Value(); got != exp {
			t.Fatalf("read value mismatch(%d): got %v, exp %v", i, got, exp)
		}
	}

	c.Next()
	values, err = c.ReadFloatBlock(&buf)
	if err != nil {
		t.Fatal(err)
	}

	exp = nil
	if got, exp := len(values), len(exp); got != exp {
		t.Fatalf("value length mismatch: got %v, exp %v", got, exp)
	}
}

func TestFileStore_SeekToAsc_BeforeStart(t *testing.T) {
	dir := MustTempDir()
	defer os.RemoveAll(dir)
	fs := tsm1.NewFileStore(dir)

	// Setup 3 files
	data := []keyValues{
		keyValues{"cpu", []tsm1.Value{tsm1.NewValue(1, 1.0)}},
		keyValues{"cpu", []tsm1.Value{tsm1.NewValue(2, 2.0)}},
		keyValues{"cpu", []tsm1.Value{tsm1.NewValue(3, 3.0)}},
	}

	files, err := newFiles(dir, data...)
	if err != nil {
		t.Fatalf("unexpected error creating files: %v", err)
	}

	fs.Replace(nil, files)

	// Search for an entry that exists in the second file
	buf := make([]tsm1.FloatValue, 1000)
	c := fs.KeyCursor(context.Background(), []byte("cpu"), 0, true)
	values, err := c.ReadFloatBlock(&buf)
	if err != nil {
		t.Fatalf("unexpected error reading values: %v", err)
	}

	exp := data[0]
	if got, exp := len(values), len(exp.values); got != exp {
		t.Fatalf("value length mismatch: got %v, exp %v", got, exp)
	}

	for i, v := range exp.values {
		if got, exp := values[i].Value(), v.Value(); got != exp {
			t.Fatalf("read value mismatch(%d): got %v, exp %v", i, got, exp)
		}
	}
}

// Tests that seeking and reading all blocks that contain overlapping points does
// not skip any blocks.
func TestFileStore_SeekToAsc_BeforeStart_OverlapFloat(t *testing.T) {
	dir := MustTempDir()
	defer os.RemoveAll(dir)
	fs := tsm1.NewFileStore(dir)

	// Setup 3 files
	data := []keyValues{
		keyValues{"cpu", []tsm1.Value{tsm1.NewValue(0, 0.0), tsm1.NewValue(1, 1.0)}},
		keyValues{"cpu", []tsm1.Value{tsm1.NewValue(2, 2.0)}},
		keyValues{"cpu", []tsm1.Value{tsm1.NewValue(3, 3.0)}},
		keyValues{"cpu", []tsm1.Value{tsm1.NewValue(0, 4.0), tsm1.NewValue(2, 7.0)}},
	}

	files, err := newFiles(dir, data...)
	if err != nil {
		t.Fatalf("unexpected error creating files: %v", err)
	}

	fs.Replace(nil, files)

	// Search for an entry that exists in the second file
	buf := make([]tsm1.FloatValue, 1000)
	c := fs.KeyCursor(context.Background(), []byte("cpu"), 0, true)
	values, err := c.ReadFloatBlock(&buf)
	if err != nil {
		t.Fatalf("unexpected error reading values: %v", err)
	}

	exp := []tsm1.Value{
		data[3].values[0],
		data[0].values[1],
		data[3].values[1],
	}

	if got, exp := len(values), len(exp); got != exp {
		t.Fatalf("value length mismatch: got %v, exp %v", got, exp)
	}

	for i, v := range exp {
		if got, exp := values[i].Value(), v.Value(); got != exp {
			t.Fatalf("read value mismatch(%d): got %v, exp %v", i, got, exp)
		}
	}

	c.Next()
	values, err = c.ReadFloatBlock(&buf)
	if err != nil {
		t.Fatalf("unexpected error reading values: %v", err)
	}

	exp = []tsm1.Value{
		data[2].values[0],
	}

	if got, exp := len(values), len(exp); got != exp {
		t.Fatalf("value length mismatch: got %v, exp %v", got, exp)
	}

	for i, v := range exp {
		if got, exp := values[i].Value(), v.Value(); got != exp {
			t.Fatalf("read value mismatch(%d): got %v, exp %v", i, got, exp)
		}
	}
}

// Tests that seeking and reading all blocks that contain overlapping points does
// not skip any blocks.
func TestFileStore_SeekToAsc_BeforeStart_OverlapInteger(t *testing.T) {
	dir := MustTempDir()
	defer os.RemoveAll(dir)
	fs := tsm1.NewFileStore(dir)

	// Setup 3 files
	data := []keyValues{
		keyValues{"cpu", []tsm1.Value{tsm1.NewValue(0, int64(0)), tsm1.NewValue(1, int64(1))}},
		keyValues{"cpu", []tsm1.Value{tsm1.NewValue(2, int64(2))}},
		keyValues{"cpu", []tsm1.Value{tsm1.NewValue(3, int64(3))}},
		keyValues{"cpu", []tsm1.Value{tsm1.NewValue(0, int64(4)), tsm1.NewValue(2, int64(7))}},
	}

	files, err := newFiles(dir, data...)
	if err != nil {
		t.Fatalf("unexpected error creating files: %v", err)
	}

	fs.Replace(nil, files)

	// Search for an entry that exists in the second file
	buf := make([]tsm1.IntegerValue, 1000)
	c := fs.KeyCursor(context.Background(), []byte("cpu"), 0, true)
	values, err := c.ReadIntegerBlock(&buf)
	if err != nil {
		t.Fatalf("unexpected error reading values: %v", err)
	}

	exp := []tsm1.Value{
		data[3].values[0],
		data[0].values[1],
		data[3].values[1],
	}
	if got, exp := len(values), len(exp); got != exp {
		t.Fatalf("value length mismatch: got %v, exp %v", got, exp)
	}

	for i, v := range exp {
		if got, exp := values[i].Value(), v.Value(); got != exp {
			t.Fatalf("read value mismatch(%d): got %v, exp %v", i, got, exp)
		}
	}

	c.Next()
	values, err = c.ReadIntegerBlock(&buf)
	if err != nil {
		t.Fatalf("unexpected error reading values: %v", err)
	}

	exp = []tsm1.Value{
		data[2].values[0],
	}

	if got, exp := len(values), len(exp); got != exp {
		t.Fatalf("value length mismatch: got %v, exp %v", got, exp)
	}

	for i, v := range exp {
		if got, exp := values[i].Value(), v.Value(); got != exp {
			t.Fatalf("read value mismatch(%d): got %v, exp %v", i, got, exp)
		}
	}
}

// Tests that seeking and reading all blocks that contain overlapping points does
// not skip any blocks.
func TestFileStore_SeekToAsc_BeforeStart_OverlapUnsigned(t *testing.T) {
	dir := MustTempDir()
	defer os.RemoveAll(dir)
	fs := tsm1.NewFileStore(dir)

	// Setup 3 files
	data := []keyValues{
		keyValues{"cpu", []tsm1.Value{tsm1.NewValue(0, uint64(0)), tsm1.NewValue(1, uint64(1))}},
		keyValues{"cpu", []tsm1.Value{tsm1.NewValue(2, uint64(2))}},
		keyValues{"cpu", []tsm1.Value{tsm1.NewValue(3, uint64(3))}},
		keyValues{"cpu", []tsm1.Value{tsm1.NewValue(0, uint64(4)), tsm1.NewValue(2, uint64(7))}},
	}

	files, err := newFiles(dir, data...)
	if err != nil {
		t.Fatalf("unexpected error creating files: %v", err)
	}

	fs.Replace(nil, files)

	// Search for an entry that exists in the second file
	buf := make([]tsm1.UnsignedValue, 1000)
	c := fs.KeyCursor(context.Background(), []byte("cpu"), 0, true)
	values, err := c.ReadUnsignedBlock(&buf)
	if err != nil {
		t.Fatalf("unexpected error reading values: %v", err)
	}

	exp := []tsm1.Value{
		data[3].values[0],
		data[0].values[1],
		data[3].values[1],
	}
	if got, exp := len(values), len(exp); got != exp {
		t.Fatalf("value length mismatch: got %v, exp %v", got, exp)
	}

	for i, v := range exp {
		if got, exp := values[i].Value(), v.Value(); got != exp {
			t.Fatalf("read value mismatch(%d): got %v, exp %v", i, got, exp)
		}
	}

	c.Next()
	values, err = c.ReadUnsignedBlock(&buf)
	if err != nil {
		t.Fatalf("unexpected error reading values: %v", err)
	}

	exp = []tsm1.Value{
		data[2].values[0],
	}

	if got, exp := len(values), len(exp); got != exp {
		t.Fatalf("value length mismatch: got %v, exp %v", got, exp)
	}

	for i, v := range exp {
		if got, exp := values[i].Value(), v.Value(); got != exp {
			t.Fatalf("read value mismatch(%d): got %v, exp %v", i, got, exp)
		}
	}
}

// Tests that seeking and reading all blocks that contain overlapping points does
// not skip any blocks.
func TestFileStore_SeekToAsc_BeforeStart_OverlapBoolean(t *testing.T) {
	dir := MustTempDir()
	defer os.RemoveAll(dir)
	fs := tsm1.NewFileStore(dir)

	// Setup 3 files
	data := []keyValues{
		keyValues{"cpu", []tsm1.Value{tsm1.NewValue(0, true), tsm1.NewValue(1, false)}},
		keyValues{"cpu", []tsm1.Value{tsm1.NewValue(2, true)}},
		keyValues{"cpu", []tsm1.Value{tsm1.NewValue(3, true)}},
		keyValues{"cpu", []tsm1.Value{tsm1.NewValue(0, false), tsm1.NewValue(2, true)}},
	}

	files, err := newFiles(dir, data...)
	if err != nil {
		t.Fatalf("unexpected error creating files: %v", err)
	}

	fs.Replace(nil, files)

	// Search for an entry that exists in the second file
	buf := make([]tsm1.BooleanValue, 1000)
	c := fs.KeyCursor(context.Background(), []byte("cpu"), 0, true)
	values, err := c.ReadBooleanBlock(&buf)
	if err != nil {
		t.Fatalf("unexpected error reading values: %v", err)
	}

	exp := []tsm1.Value{
		data[3].values[0],
		data[0].values[1],
		data[3].values[1],
	}
	if got, exp := len(values), len(exp); got != exp {
		t.Fatalf("value length mismatch: got %v, exp %v", got, exp)
	}

	for i, v := range exp {
		if got, exp := values[i].Value(), v.Value(); got != exp {
			t.Fatalf("read value mismatch(%d): got %v, exp %v", i, got, exp)
		}
	}

	c.Next()
	values, err = c.ReadBooleanBlock(&buf)
	if err != nil {
		t.Fatalf("unexpected error reading values: %v", err)
	}

	exp = []tsm1.Value{
		data[2].values[0],
	}

	if got, exp := len(values), len(exp); got != exp {
		t.Fatalf("value length mismatch: got %v, exp %v", got, exp)
	}

	for i, v := range exp {
		if got, exp := values[i].Value(), v.Value(); got != exp {
			t.Fatalf("read value mismatch(%d): got %v, exp %v", i, got, exp)
		}
	}
}

// Tests that seeking and reading all blocks that contain overlapping points does
// not skip any blocks.
func TestFileStore_SeekToAsc_BeforeStart_OverlapString(t *testing.T) {
	dir := MustTempDir()
	defer os.RemoveAll(dir)
	fs := tsm1.NewFileStore(dir)

	// Setup 3 files
	data := []keyValues{
		keyValues{"cpu", []tsm1.Value{tsm1.NewValue(0, "zero"), tsm1.NewValue(1, "one")}},
		keyValues{"cpu", []tsm1.Value{tsm1.NewValue(2, "two")}},
		keyValues{"cpu", []tsm1.Value{tsm1.NewValue(3, "three")}},
		keyValues{"cpu", []tsm1.Value{tsm1.NewValue(0, "four"), tsm1.NewValue(2, "seven")}},
	}

	files, err := newFiles(dir, data...)
	if err != nil {
		t.Fatalf("unexpected error creating files: %v", err)
	}

	fs.Replace(nil, files)

	// Search for an entry that exists in the second file
	buf := make([]tsm1.StringValue, 1000)
	c := fs.KeyCursor(context.Background(), []byte("cpu"), 0, true)
	values, err := c.ReadStringBlock(&buf)
	if err != nil {
		t.Fatalf("unexpected error reading values: %v", err)
	}

	exp := []tsm1.Value{
		data[3].values[0],
		data[0].values[1],
		data[3].values[1],
	}
	if got, exp := len(values), len(exp); got != exp {
		t.Fatalf("value length mismatch: got %v, exp %v", got, exp)
	}

	for i, v := range exp {
		if got, exp := values[i].Value(), v.Value(); got != exp {
			t.Fatalf("read value mismatch(%d): got %v, exp %v", i, got, exp)
		}
	}

	c.Next()
	values, err = c.ReadStringBlock(&buf)
	if err != nil {
		t.Fatalf("unexpected error reading values: %v", err)
	}

	exp = []tsm1.Value{
		data[2].values[0],
	}

	if got, exp := len(values), len(exp); got != exp {
		t.Fatalf("value length mismatch: got %v, exp %v", got, exp)
	}

	for i, v := range exp {
		if got, exp := values[i].Value(), v.Value(); got != exp {
			t.Fatalf("read value mismatch(%d): got %v, exp %v", i, got, exp)
		}
	}
}

// Tests that blocks with a lower min time in later files are not returned
// more than once causing unsorted results
func TestFileStore_SeekToAsc_OverlapMinFloat(t *testing.T) {
	dir := MustTempDir()
	defer os.RemoveAll(dir)
	fs := tsm1.NewFileStore(dir)

	// Setup 3 files
	data := []keyValues{
		keyValues{"cpu", []tsm1.Value{tsm1.NewValue(1, 1.0), tsm1.NewValue(3, 3.0)}},
		keyValues{"cpu", []tsm1.Value{tsm1.NewValue(2, 2.0), tsm1.NewValue(4, 4.0)}},
		keyValues{"cpu", []tsm1.Value{tsm1.NewValue(0, 0.0), tsm1.NewValue(1, 1.1)}},
		keyValues{"cpu", []tsm1.Value{tsm1.NewValue(2, 2.2)}},
	}

	files, err := newFiles(dir, data...)
	if err != nil {
		t.Fatalf("unexpected error creating files: %v", err)
	}

	fs.Replace(nil, files)

	buf := make([]tsm1.FloatValue, 1000)
	c := fs.KeyCursor(context.Background(), []byte("cpu"), 0, true)
	// Search for an entry that exists in the second file
	values, err := c.ReadFloatBlock(&buf)
	if err != nil {
		t.Fatalf("unexpected error reading values: %v", err)
	}

	exp := []tsm1.Value{
		data[2].values[0],
		data[2].values[1],
		data[3].values[0],
		data[0].values[1],
	}

	if got, exp := len(values), len(exp); got != exp {
		t.Fatalf("value length mismatch: got %v, exp %v", got, exp)
	}

	for i, v := range exp {
		if got, exp := values[i].Value(), v.Value(); got != exp {
			t.Fatalf("read value mismatch(%d): got %v, exp %v", i, got, exp)
		}
	}

	// Check that calling Next will dedupe points
	c.Next()
	values, err = c.ReadFloatBlock(&buf)
	if err != nil {
		t.Fatalf("unexpected error reading values: %v", err)
	}

	exp = []tsm1.Value{
		data[1].values[1],
	}

	if got, exp := len(values), len(exp); got != exp {
		t.Fatalf("value length mismatch: got %v, exp %v", got, exp)
	}

	for i, v := range exp {
		if got, exp := values[i].Value(), v.Value(); got != exp {
			t.Fatalf("read value mismatch(%d): got %v, exp %v", i, got, exp)
		}
	}

	c.Next()
	values, err = c.ReadFloatBlock(&buf)
	if err != nil {
		t.Fatal(err)
	}

	exp = nil
	if got, exp := len(values), len(exp); got != exp {
		t.Fatalf("value length mismatch: got %v, exp %v", got, exp)
	}
}

// Tests that blocks with a lower min time in later files are not returned
// more than once causing unsorted results
func TestFileStore_SeekToAsc_OverlapMinInteger(t *testing.T) {
	dir := MustTempDir()
	defer os.RemoveAll(dir)
	fs := tsm1.NewFileStore(dir)

	// Setup 3 files
	data := []keyValues{
		keyValues{"cpu", []tsm1.Value{tsm1.NewValue(1, int64(1)), tsm1.NewValue(3, int64(3))}},
		keyValues{"cpu", []tsm1.Value{tsm1.NewValue(2, int64(2)), tsm1.NewValue(4, int64(4))}},
		keyValues{"cpu", []tsm1.Value{tsm1.NewValue(0, int64(0)), tsm1.NewValue(1, int64(10))}},
		keyValues{"cpu", []tsm1.Value{tsm1.NewValue(2, int64(5))}},
	}

	files, err := newFiles(dir, data...)
	if err != nil {
		t.Fatalf("unexpected error creating files: %v", err)
	}

	fs.Replace(nil, files)

	buf := make([]tsm1.IntegerValue, 1000)
	c := fs.KeyCursor(context.Background(), []byte("cpu"), 0, true)
	// Search for an entry that exists in the second file
	values, err := c.ReadIntegerBlock(&buf)
	if err != nil {
		t.Fatalf("unexpected error reading values: %v", err)
	}

	exp := []tsm1.Value{
		data[2].values[0],
		data[2].values[1],
		data[3].values[0],
		data[0].values[1],
	}

	if got, exp := len(values), len(exp); got != exp {
		t.Fatalf("value length mismatch: got %v, exp %v", got, exp)
	}

	for i, v := range exp {
		if got, exp := values[i].Value(), v.Value(); got != exp {
			t.Fatalf("read value mismatch(%d): got %v, exp %v", i, got, exp)
		}
	}

	// Check that calling Next will dedupe points
	c.Next()
	values, err = c.ReadIntegerBlock(&buf)
	if err != nil {
		t.Fatalf("unexpected error reading values: %v", err)
	}

	exp = []tsm1.Value{
		data[1].values[1],
	}
	if got, exp := len(values), len(exp); got != exp {
		t.Fatalf("value length mismatch: got %v, exp %v", got, exp)
	}

	for i, v := range exp {
		if got, exp := values[i].Value(), v.Value(); got != exp {
			t.Fatalf("read value mismatch(%d): got %v, exp %v", i, got, exp)
		}
	}

	c.Next()
	values, err = c.ReadIntegerBlock(&buf)
	if err != nil {
		t.Fatal(err)
	}

	exp = nil
	if got, exp := len(values), len(exp); got != exp {
		t.Fatalf("value length mismatch: got %v, exp %v", got, exp)
	}
}

// Tests that blocks with a lower min time in later files are not returned
// more than once causing unsorted results
func TestFileStore_SeekToAsc_OverlapMinUnsigned(t *testing.T) {
	dir := MustTempDir()
	defer os.RemoveAll(dir)
	fs := tsm1.NewFileStore(dir)

	// Setup 3 files
	data := []keyValues{
		keyValues{"cpu", []tsm1.Value{tsm1.NewValue(1, uint64(1)), tsm1.NewValue(3, uint64(3))}},
		keyValues{"cpu", []tsm1.Value{tsm1.NewValue(2, uint64(2)), tsm1.NewValue(4, uint64(4))}},
		keyValues{"cpu", []tsm1.Value{tsm1.NewValue(0, uint64(0)), tsm1.NewValue(1, uint64(10))}},
		keyValues{"cpu", []tsm1.Value{tsm1.NewValue(2, uint64(5))}},
	}

	files, err := newFiles(dir, data...)
	if err != nil {
		t.Fatalf("unexpected error creating files: %v", err)
	}

	fs.Replace(nil, files)

	buf := make([]tsm1.UnsignedValue, 1000)
	c := fs.KeyCursor(context.Background(), []byte("cpu"), 0, true)
	// Search for an entry that exists in the second file
	values, err := c.ReadUnsignedBlock(&buf)
	if err != nil {
		t.Fatalf("unexpected error reading values: %v", err)
	}

	exp := []tsm1.Value{
		data[2].values[0],
		data[2].values[1],
		data[3].values[0],
		data[0].values[1],
	}

	if got, exp := len(values), len(exp); got != exp {
		t.Fatalf("value length mismatch: got %v, exp %v", got, exp)
	}

	for i, v := range exp {
		if got, exp := values[i].Value(), v.Value(); got != exp {
			t.Fatalf("read value mismatch(%d): got %v, exp %v", i, got, exp)
		}
	}

	// Check that calling Next will dedupe points
	c.Next()
	values, err = c.ReadUnsignedBlock(&buf)
	if err != nil {
		t.Fatalf("unexpected error reading values: %v", err)
	}

	exp = []tsm1.Value{
		data[1].values[1],
	}
	if got, exp := len(values), len(exp); got != exp {
		t.Fatalf("value length mismatch: got %v, exp %v", got, exp)
	}

	for i, v := range exp {
		if got, exp := values[i].Value(), v.Value(); got != exp {
			t.Fatalf("read value mismatch(%d): got %v, exp %v", i, got, exp)
		}
	}

	c.Next()
	values, err = c.ReadUnsignedBlock(&buf)
	if err != nil {
		t.Fatal(err)
	}

	exp = nil
	if got, exp := len(values), len(exp); got != exp {
		t.Fatalf("value length mismatch: got %v, exp %v", got, exp)
	}
}

// Tests that blocks with a lower min time in later files are not returned
// more than once causing unsorted results
func TestFileStore_SeekToAsc_OverlapMinBoolean(t *testing.T) {
	dir := MustTempDir()
	defer os.RemoveAll(dir)
	fs := tsm1.NewFileStore(dir)

	// Setup 3 files
	data := []keyValues{
		keyValues{"cpu", []tsm1.Value{tsm1.NewValue(1, true), tsm1.NewValue(3, true)}},
		keyValues{"cpu", []tsm1.Value{tsm1.NewValue(2, true), tsm1.NewValue(4, true)}},
		keyValues{"cpu", []tsm1.Value{tsm1.NewValue(0, true), tsm1.NewValue(1, false)}},
		keyValues{"cpu", []tsm1.Value{tsm1.NewValue(2, false)}},
	}

	files, err := newFiles(dir, data...)
	if err != nil {
		t.Fatalf("unexpected error creating files: %v", err)
	}

	fs.Replace(nil, files)

	buf := make([]tsm1.BooleanValue, 1000)
	c := fs.KeyCursor(context.Background(), []byte("cpu"), 0, true)
	// Search for an entry that exists in the second file
	values, err := c.ReadBooleanBlock(&buf)
	if err != nil {
		t.Fatalf("unexpected error reading values: %v", err)
	}

	exp := []tsm1.Value{
		data[2].values[0],
		data[2].values[1],
		data[3].values[0],
		data[0].values[1],
	}

	if got, exp := len(values), len(exp); got != exp {
		t.Fatalf("value length mismatch: got %v, exp %v", got, exp)
	}

	for i, v := range exp {
		if got, exp := values[i].Value(), v.Value(); got != exp {
			t.Fatalf("read value mismatch(%d): got %v, exp %v", i, got, exp)
		}
	}

	// Check that calling Next will dedupe points
	c.Next()
	values, err = c.ReadBooleanBlock(&buf)
	if err != nil {
		t.Fatalf("unexpected error reading values: %v", err)
	}

	exp = []tsm1.Value{
		data[1].values[1],
	}
	if got, exp := len(values), len(exp); got != exp {
		t.Fatalf("value length mismatch: got %v, exp %v", got, exp)
	}

	for i, v := range exp {
		if got, exp := values[i].Value(), v.Value(); got != exp {
			t.Fatalf("read value mismatch(%d): got %v, exp %v", i, got, exp)
		}
	}

	c.Next()
	values, err = c.ReadBooleanBlock(&buf)
	if err != nil {
		t.Fatal(err)
	}

	exp = nil
	if got, exp := len(values), len(exp); got != exp {
		t.Fatalf("value length mismatch: got %v, exp %v", got, exp)
	}
}

// Tests that blocks with a lower min time in later files are not returned
// more than once causing unsorted results
func TestFileStore_SeekToAsc_OverlapMinString(t *testing.T) {
	dir := MustTempDir()
	defer os.RemoveAll(dir)
	fs := tsm1.NewFileStore(dir)

	// Setup 3 files
	data := []keyValues{
		keyValues{"cpu", []tsm1.Value{tsm1.NewValue(1, "1.0"), tsm1.NewValue(3, "3.0")}},
		keyValues{"cpu", []tsm1.Value{tsm1.NewValue(2, "2.0"), tsm1.NewValue(4, "4.0")}},
		keyValues{"cpu", []tsm1.Value{tsm1.NewValue(0, "0.0"), tsm1.NewValue(1, "1.1")}},
		keyValues{"cpu", []tsm1.Value{tsm1.NewValue(2, "2.2")}},
	}

	files, err := newFiles(dir, data...)
	if err != nil {
		t.Fatalf("unexpected error creating files: %v", err)
	}

	fs.Replace(nil, files)

	buf := make([]tsm1.StringValue, 1000)
	c := fs.KeyCursor(context.Background(), []byte("cpu"), 0, true)
	// Search for an entry that exists in the second file
	values, err := c.ReadStringBlock(&buf)
	if err != nil {
		t.Fatalf("unexpected error reading values: %v", err)
	}

	exp := []tsm1.Value{
		data[2].values[0],
		data[2].values[1],
		data[3].values[0],
		data[0].values[1],
	}

	if got, exp := len(values), len(exp); got != exp {
		t.Fatalf("value length mismatch: got %v, exp %v", got, exp)
	}

	for i, v := range exp {
		if got, exp := values[i].Value(), v.Value(); got != exp {
			t.Fatalf("read value mismatch(%d): got %v, exp %v", i, got, exp)
		}
	}

	// Check that calling Next will dedupe points
	c.Next()
	values, err = c.ReadStringBlock(&buf)
	if err != nil {
		t.Fatalf("unexpected error reading values: %v", err)
	}

	exp = []tsm1.Value{
		data[1].values[1],
	}
	if got, exp := len(values), len(exp); got != exp {
		t.Fatalf("value length mismatch: got %v, exp %v", got, exp)
	}

	for i, v := range exp {
		if got, exp := values[i].Value(), v.Value(); got != exp {
			t.Fatalf("read value mismatch(%d): got %v, exp %v", i, got, exp)
		}
	}

	c.Next()
	values, err = c.ReadStringBlock(&buf)
	if err != nil {
		t.Fatal(err)
	}

	exp = nil
	if got, exp := len(values), len(exp); got != exp {
		t.Fatalf("value length mismatch: got %v, exp %v", got, exp)
	}
}

func TestFileStore_SeekToAsc_Middle(t *testing.T) {
	dir := MustTempDir()
	defer os.RemoveAll(dir)
	fs := tsm1.NewFileStore(dir)

	// Setup 3 files
	data := []keyValues{
		keyValues{"cpu", []tsm1.Value{tsm1.NewValue(1, 1.0),
			tsm1.NewValue(2, 2.0),
			tsm1.NewValue(3, 3.0)}},
		keyValues{"cpu", []tsm1.Value{tsm1.NewValue(4, 4.0)}},
	}

	files, err := newFiles(dir, data...)
	if err != nil {
		t.Fatalf("unexpected error creating files: %v", err)
	}

	fs.Replace(nil, files)

	// Search for an entry that exists in the second file
	buf := make([]tsm1.FloatValue, 1000)
	c := fs.KeyCursor(context.Background(), []byte("cpu"), 3, true)
	values, err := c.ReadFloatBlock(&buf)
	if err != nil {
		t.Fatalf("unexpected error reading values: %v", err)
	}

	exp := []tsm1.Value{data[0].values[2]}
	if got, exp := len(values), len(exp); got != exp {
		t.Fatalf("value length mismatch: got %v, exp %v", got, exp)
	}

	for i, v := range exp {
		if got, exp := values[i].Value(), v.Value(); got != exp {
			t.Fatalf("read value mismatch(%d): got %v, exp %v", i, got, exp)
		}
	}

	c.Next()
	values, err = c.ReadFloatBlock(&buf)
	if err != nil {
		t.Fatalf("unexpected error reading values: %v", err)
	}

	exp = []tsm1.Value{data[1].values[0]}
	if got, exp := len(values), len(exp); got != exp {
		t.Fatalf("value length mismatch: got %v, exp %v", got, exp)
	}

	for i, v := range exp {
		if got, exp := values[i].Value(), v.Value(); got != exp {
			t.Fatalf("read value mismatch(%d): got %v, exp %v", i, got, exp)
		}
	}

}

func TestFileStore_SeekToAsc_End(t *testing.T) {
	dir := MustTempDir()
	defer os.RemoveAll(dir)
	fs := tsm1.NewFileStore(dir)

	// Setup 3 files
	data := []keyValues{
		keyValues{"cpu", []tsm1.Value{tsm1.NewValue(0, 1.0)}},
		keyValues{"cpu", []tsm1.Value{tsm1.NewValue(1, 2.0)}},
		keyValues{"cpu", []tsm1.Value{tsm1.NewValue(2, 3.0)}},
	}

	files, err := newFiles(dir, data...)
	if err != nil {
		t.Fatalf("unexpected error creating files: %v", err)
	}

	fs.Replace(nil, files)

	buf := make([]tsm1.FloatValue, 1000)
	c := fs.KeyCursor(context.Background(), []byte("cpu"), 2, true)
	values, err := c.ReadFloatBlock(&buf)
	if err != nil {
		t.Fatalf("unexpected error reading values: %v", err)
	}

	exp := data[2]
	if got, exp := len(values), len(exp.values); got != exp {
		t.Fatalf("value length mismatch: got %v, exp %v", got, exp)
	}

	for i, v := range exp.values {
		if got, exp := values[i].Value(), v.Value(); got != exp {
			t.Fatalf("read value mismatch(%d): got %v, exp %v", i, got, exp)
		}
	}
}

func TestFileStore_SeekToDesc_FromStart(t *testing.T) {
	dir := MustTempDir()
	defer os.RemoveAll(dir)
	fs := tsm1.NewFileStore(dir)

	// Setup 3 files
	data := []keyValues{
		keyValues{"cpu", []tsm1.Value{tsm1.NewValue(0, 1.0)}},
		keyValues{"cpu", []tsm1.Value{tsm1.NewValue(1, 2.0)}},
		keyValues{"cpu", []tsm1.Value{tsm1.NewValue(2, 3.0)}},
	}

	files, err := newFiles(dir, data...)
	if err != nil {
		t.Fatalf("unexpected error creating files: %v", err)
	}

	fs.Replace(nil, files)

	// Search for an entry that exists in the second file
	buf := make([]tsm1.FloatValue, 1000)
	c := fs.KeyCursor(context.Background(), []byte("cpu"), 0, false)
	values, err := c.ReadFloatBlock(&buf)
	if err != nil {
		t.Fatalf("unexpected error reading values: %v", err)
	}
	exp := data[0]
	if got, exp := len(values), len(exp.values); got != exp {
		t.Fatalf("value length mismatch: got %v, exp %v", got, exp)
	}

	for i, v := range exp.values {
		if got, exp := values[i].Value(), v.Value(); got != exp {
			t.Fatalf("read value mismatch(%d): got %v, exp %v", i, got, exp)
		}
	}
}

func TestFileStore_SeekToDesc_Duplicate(t *testing.T) {
	dir := MustTempDir()
	defer os.RemoveAll(dir)
	fs := tsm1.NewFileStore(dir)

	// Setup 3 files
	data := []keyValues{
		keyValues{"cpu", []tsm1.Value{tsm1.NewValue(0, 4.0)}},
		keyValues{"cpu", []tsm1.Value{tsm1.NewValue(0, 1.0)}},
		keyValues{"cpu", []tsm1.Value{tsm1.NewValue(2, 2.0)}},
		keyValues{"cpu", []tsm1.Value{tsm1.NewValue(2, 3.0)}},
	}

	files, err := newFiles(dir, data...)
	if err != nil {
		t.Fatalf("unexpected error creating files: %v", err)
	}

	fs.Replace(nil, files)

	// Search for an entry that exists in the second file
	buf := make([]tsm1.FloatValue, 1000)
	c := fs.KeyCursor(context.Background(), []byte("cpu"), 2, false)
	values, err := c.ReadFloatBlock(&buf)
	if err != nil {
		t.Fatalf("unexpected error reading values: %v", err)
	}
	exp := []tsm1.Value{
		data[3].values[0],
	}
	if got, exp := len(values), len(exp); got != exp {
		t.Fatalf("value length mismatch: got %v, exp %v", got, exp)
	}

	for i, v := range exp {
		if got, exp := values[i].Value(), v.Value(); got != exp {
			t.Fatalf("read value mismatch(%d): got %v, exp %v", i, got, exp)
		}
	}

	c.Next()
	values, err = c.ReadFloatBlock(&buf)
	if err != nil {
		t.Fatalf("unexpected error reading values: %v", err)
	}
	exp = []tsm1.Value{
		data[1].values[0],
	}
	if got, exp := len(values), len(exp); got != exp {
		t.Fatalf("value length mismatch: got %v, exp %v", got, exp)
	}

	for i, v := range exp {
		if got, exp := values[i].Value(), v.Value(); got != exp {
			t.Fatalf("read value mismatch(%d): got %v, exp %v", i, got, exp)
		}
	}
}

func TestFileStore_SeekToDesc_OverlapMaxFloat(t *testing.T) {
	dir := MustTempDir()
	defer os.RemoveAll(dir)
	fs := tsm1.NewFileStore(dir)

	// Setup 3 files
	data := []keyValues{
		keyValues{"cpu", []tsm1.Value{tsm1.NewValue(1, 1.0), tsm1.NewValue(3, 3.0)}},
		keyValues{"cpu", []tsm1.Value{tsm1.NewValue(2, 2.0), tsm1.NewValue(4, 4.0)}},
		keyValues{"cpu", []tsm1.Value{tsm1.NewValue(0, 0.0), tsm1.NewValue(1, 1.1)}},
		keyValues{"cpu", []tsm1.Value{tsm1.NewValue(2, 2.2)}},
	}

	files, err := newFiles(dir, data...)
	if err != nil {
		t.Fatalf("unexpected error creating files: %v", err)
	}

	fs.Replace(nil, files)

	// Search for an entry that exists in the second file
	buf := make([]tsm1.FloatValue, 1000)
	c := fs.KeyCursor(context.Background(), []byte("cpu"), 5, false)
	values, err := c.ReadFloatBlock(&buf)
	if err != nil {
		t.Fatalf("unexpected error reading values: %v", err)
	}

	exp := []tsm1.Value{
		data[3].values[0],
		data[0].values[1],
		data[1].values[1],
	}
	if got, exp := len(values), len(exp); got != exp {
		t.Fatalf("value length mismatch: got %v, exp %v", got, exp)
	}

	for i, v := range exp {
		if got, exp := values[i].Value(), v.Value(); got != exp {
			t.Fatalf("read value mismatch(%d): got %v, exp %v", i, got, exp)
		}
	}

	c.Next()
	values, err = c.ReadFloatBlock(&buf)
	if err != nil {
		t.Fatalf("unexpected error reading values: %v", err)
	}
	exp = []tsm1.Value{

		data[2].values[0],
		data[2].values[1],
	}

	if got, exp := len(values), len(exp); got != exp {
		t.Fatalf("value length mismatch: got %v, exp %v", got, exp)
	}

	for i, v := range exp {
		if got, exp := values[i].Value(), v.Value(); got != exp {
			t.Fatalf("read value mismatch(%d): got %v, exp %v", i, got, exp)
		}
	}
}

func TestFileStore_SeekToDesc_OverlapMaxInteger(t *testing.T) {
	dir := MustTempDir()
	defer os.RemoveAll(dir)
	fs := tsm1.NewFileStore(dir)

	// Setup 3 files
	data := []keyValues{
		keyValues{"cpu", []tsm1.Value{tsm1.NewValue(1, int64(1)), tsm1.NewValue(3, int64(3))}},
		keyValues{"cpu", []tsm1.Value{tsm1.NewValue(2, int64(2)), tsm1.NewValue(4, int64(4))}},
		keyValues{"cpu", []tsm1.Value{tsm1.NewValue(0, int64(0)), tsm1.NewValue(1, int64(10))}},
		keyValues{"cpu", []tsm1.Value{tsm1.NewValue(2, int64(5))}},
	}

	files, err := newFiles(dir, data...)
	if err != nil {
		t.Fatalf("unexpected error creating files: %v", err)
	}

	fs.Replace(nil, files)

	// Search for an entry that exists in the second file
	buf := make([]tsm1.IntegerValue, 1000)
	c := fs.KeyCursor(context.Background(), []byte("cpu"), 5, false)
	values, err := c.ReadIntegerBlock(&buf)
	if err != nil {
		t.Fatalf("unexpected error reading values: %v", err)
	}

	exp := []tsm1.Value{
		data[3].values[0],
		data[0].values[1],
		data[1].values[1],
	}
	if got, exp := len(values), len(exp); got != exp {
		t.Fatalf("value length mismatch: got %v, exp %v", got, exp)
	}

	for i, v := range exp {
		if got, exp := values[i].Value(), v.Value(); got != exp {
			t.Fatalf("read value mismatch(%d): got %v, exp %v", i, got, exp)
		}
	}

	c.Next()
	values, err = c.ReadIntegerBlock(&buf)
	if err != nil {
		t.Fatalf("unexpected error reading values: %v", err)
	}
	exp = []tsm1.Value{
		data[2].values[0],
		data[2].values[1],
	}
	if got, exp := len(values), len(exp); got != exp {
		t.Fatalf("value length mismatch: got %v, exp %v", got, exp)
	}

	for i, v := range exp {
		if got, exp := values[i].Value(), v.Value(); got != exp {
			t.Fatalf("read value mismatch(%d): got %v, exp %v", i, got, exp)
		}
	}
}
func TestFileStore_SeekToDesc_OverlapMaxUnsigned(t *testing.T) {
	dir := MustTempDir()
	defer os.RemoveAll(dir)
	fs := tsm1.NewFileStore(dir)

	// Setup 3 files
	data := []keyValues{
		keyValues{"cpu", []tsm1.Value{tsm1.NewValue(1, uint64(1)), tsm1.NewValue(3, uint64(3))}},
		keyValues{"cpu", []tsm1.Value{tsm1.NewValue(2, uint64(2)), tsm1.NewValue(4, uint64(4))}},
		keyValues{"cpu", []tsm1.Value{tsm1.NewValue(0, uint64(0)), tsm1.NewValue(1, uint64(10))}},
		keyValues{"cpu", []tsm1.Value{tsm1.NewValue(2, uint64(5))}},
	}

	files, err := newFiles(dir, data...)
	if err != nil {
		t.Fatalf("unexpected error creating files: %v", err)
	}

	fs.Replace(nil, files)

	// Search for an entry that exists in the second file
	buf := make([]tsm1.UnsignedValue, 1000)
	c := fs.KeyCursor(context.Background(), []byte("cpu"), 5, false)
	values, err := c.ReadUnsignedBlock(&buf)
	if err != nil {
		t.Fatalf("unexpected error reading values: %v", err)
	}

	exp := []tsm1.Value{
		data[3].values[0],
		data[0].values[1],
		data[1].values[1],
	}
	if got, exp := len(values), len(exp); got != exp {
		t.Fatalf("value length mismatch: got %v, exp %v", got, exp)
	}

	for i, v := range exp {
		if got, exp := values[i].Value(), v.Value(); got != exp {
			t.Fatalf("read value mismatch(%d): got %v, exp %v", i, got, exp)
		}
	}

	c.Next()
	values, err = c.ReadUnsignedBlock(&buf)
	if err != nil {
		t.Fatalf("unexpected error reading values: %v", err)
	}
	exp = []tsm1.Value{
		data[2].values[0],
		data[2].values[1],
	}
	if got, exp := len(values), len(exp); got != exp {
		t.Fatalf("value length mismatch: got %v, exp %v", got, exp)
	}

	for i, v := range exp {
		if got, exp := values[i].Value(), v.Value(); got != exp {
			t.Fatalf("read value mismatch(%d): got %v, exp %v", i, got, exp)
		}
	}
}

func TestFileStore_SeekToDesc_OverlapMaxBoolean(t *testing.T) {
	dir := MustTempDir()
	defer os.RemoveAll(dir)
	fs := tsm1.NewFileStore(dir)

	// Setup 3 files
	data := []keyValues{
		keyValues{"cpu", []tsm1.Value{tsm1.NewValue(1, true), tsm1.NewValue(3, true)}},
		keyValues{"cpu", []tsm1.Value{tsm1.NewValue(2, true), tsm1.NewValue(4, true)}},
		keyValues{"cpu", []tsm1.Value{tsm1.NewValue(0, true), tsm1.NewValue(1, false)}},
		keyValues{"cpu", []tsm1.Value{tsm1.NewValue(2, false)}},
	}

	files, err := newFiles(dir, data...)
	if err != nil {
		t.Fatalf("unexpected error creating files: %v", err)
	}

	fs.Replace(nil, files)

	// Search for an entry that exists in the second file
	buf := make([]tsm1.BooleanValue, 1000)
	c := fs.KeyCursor(context.Background(), []byte("cpu"), 5, false)
	values, err := c.ReadBooleanBlock(&buf)
	if err != nil {
		t.Fatalf("unexpected error reading values: %v", err)
	}

	exp := []tsm1.Value{
		data[3].values[0],
		data[0].values[1],
		data[1].values[1],
	}
	if got, exp := len(values), len(exp); got != exp {
		t.Fatalf("value length mismatch: got %v, exp %v", got, exp)
	}

	for i, v := range exp {
		if got, exp := values[i].Value(), v.Value(); got != exp {
			t.Fatalf("read value mismatch(%d): got %v, exp %v", i, got, exp)
		}
	}

	c.Next()
	values, err = c.ReadBooleanBlock(&buf)
	if err != nil {
		t.Fatalf("unexpected error reading values: %v", err)
	}
	exp = []tsm1.Value{
		data[2].values[0],
		data[2].values[1],
	}
	if got, exp := len(values), len(exp); got != exp {
		t.Fatalf("value length mismatch: got %v, exp %v", got, exp)
	}

	for i, v := range exp {
		if got, exp := values[i].Value(), v.Value(); got != exp {
			t.Fatalf("read value mismatch(%d): got %v, exp %v", i, got, exp)
		}
	}
}

func TestFileStore_SeekToDesc_OverlapMaxString(t *testing.T) {
	dir := MustTempDir()
	defer os.RemoveAll(dir)
	fs := tsm1.NewFileStore(dir)

	// Setup 3 files
	data := []keyValues{
		keyValues{"cpu", []tsm1.Value{tsm1.NewValue(1, "1.0"), tsm1.NewValue(3, "3.0")}},
		keyValues{"cpu", []tsm1.Value{tsm1.NewValue(2, "2.0"), tsm1.NewValue(4, "4.0")}},
		keyValues{"cpu", []tsm1.Value{tsm1.NewValue(0, "0.0"), tsm1.NewValue(1, "1.1")}},
		keyValues{"cpu", []tsm1.Value{tsm1.NewValue(2, "2.2")}},
	}

	files, err := newFiles(dir, data...)
	if err != nil {
		t.Fatalf("unexpected error creating files: %v", err)
	}

	fs.Replace(nil, files)

	// Search for an entry that exists in the second file
	buf := make([]tsm1.StringValue, 1000)
	c := fs.KeyCursor(context.Background(), []byte("cpu"), 5, false)
	values, err := c.ReadStringBlock(&buf)
	if err != nil {
		t.Fatalf("unexpected error reading values: %v", err)
	}

	exp := []tsm1.Value{
		data[3].values[0],
		data[0].values[1],
		data[1].values[1],
	}
	if got, exp := len(values), len(exp); got != exp {
		t.Fatalf("value length mismatch: got %v, exp %v", got, exp)
	}

	for i, v := range exp {
		if got, exp := values[i].Value(), v.Value(); got != exp {
			t.Fatalf("read value mismatch(%d): got %v, exp %v", i, got, exp)
		}
	}

	c.Next()
	values, err = c.ReadStringBlock(&buf)
	if err != nil {
		t.Fatalf("unexpected error reading values: %v", err)
	}
	exp = []tsm1.Value{
		data[2].values[0],
		data[2].values[1],
	}
	if got, exp := len(values), len(exp); got != exp {
		t.Fatalf("value length mismatch: got %v, exp %v", got, exp)
	}

	for i, v := range exp {
		if got, exp := values[i].Value(), v.Value(); got != exp {
			t.Fatalf("read value mismatch(%d): got %v, exp %v", i, got, exp)
		}
	}
}

func TestFileStore_SeekToDesc_AfterEnd(t *testing.T) {
	dir := MustTempDir()
	defer os.RemoveAll(dir)
	fs := tsm1.NewFileStore(dir)

	// Setup 3 files
	data := []keyValues{
		keyValues{"cpu", []tsm1.Value{tsm1.NewValue(1, 1.0)}},
		keyValues{"cpu", []tsm1.Value{tsm1.NewValue(2, 2.0)}},
		keyValues{"cpu", []tsm1.Value{tsm1.NewValue(3, 3.0)}},
	}

	files, err := newFiles(dir, data...)
	if err != nil {
		t.Fatalf("unexpected error creating files: %v", err)
	}

	fs.Replace(nil, files)

	buf := make([]tsm1.FloatValue, 1000)
	c := fs.KeyCursor(context.Background(), []byte("cpu"), 4, false)
	values, err := c.ReadFloatBlock(&buf)
	if err != nil {
		t.Fatalf("unexpected error reading values: %v", err)
	}

	exp := data[2]
	if got, exp := len(values), len(exp.values); got != exp {
		t.Fatalf("value length mismatch: got %v, exp %v", got, exp)
	}

	for i, v := range exp.values {
		if got, exp := values[i].Value(), v.Value(); got != exp {
			t.Fatalf("read value mismatch(%d): got %v, exp %v", i, got, exp)
		}
	}
}

func TestFileStore_SeekToDesc_AfterEnd_OverlapFloat(t *testing.T) {
	dir := MustTempDir()
	defer os.RemoveAll(dir)
	fs := tsm1.NewFileStore(dir)

	// Setup 4 files
	data := []keyValues{
		keyValues{"cpu", []tsm1.Value{tsm1.NewValue(8, 0.0), tsm1.NewValue(9, 1.0)}},
		keyValues{"cpu", []tsm1.Value{tsm1.NewValue(2, 2.0)}},
		keyValues{"cpu", []tsm1.Value{tsm1.NewValue(3, 3.0)}},
		keyValues{"cpu", []tsm1.Value{tsm1.NewValue(3, 4.0), tsm1.NewValue(7, 7.0)}},
	}

	files, err := newFiles(dir, data...)
	if err != nil {
		t.Fatalf("unexpected error creating files: %v", err)
	}

	fs.Replace(nil, files)

	buf := make([]tsm1.FloatValue, 1000)
	c := fs.KeyCursor(context.Background(), []byte("cpu"), 10, false)
	values, err := c.ReadFloatBlock(&buf)
	if err != nil {
		t.Fatalf("unexpected error reading values: %v", err)
	}

	exp := []tsm1.Value{
		data[0].values[0],
		data[0].values[1],
	}

	if got, exp := len(values), len(exp); got != exp {
		t.Fatalf("value length mismatch: got %v, exp %v", got, exp)
	}

	for i, v := range exp {
		if got, exp := values[i].Value(), v.Value(); got != exp {
			t.Fatalf("read value mismatch(%d): got %v, exp %v", i, got, exp)
		}
	}

	c.Next()
	values, err = c.ReadFloatBlock(&buf)

	if err != nil {
		t.Fatalf("unexpected error reading values: %v", err)
	}

	exp = []tsm1.Value{
		data[3].values[0],
		data[3].values[1],
	}

	if got, exp := len(values), len(exp); got != exp {
		t.Fatalf("value length mismatch: got %v, exp %v", got, exp)
	}

	for i, v := range exp {
		if got, exp := values[i].Value(), v.Value(); got != exp {
			t.Fatalf("read value mismatch(%d): got %v, exp %v", i, got, exp)
		}
	}

	c.Next()
	values, err = c.ReadFloatBlock(&buf)

	if err != nil {
		t.Fatalf("unexpected error reading values: %v", err)
	}

	exp = []tsm1.Value{
		data[1].values[0],
	}

	if got, exp := len(values), len(exp); got != exp {
		t.Fatalf("value length mismatch: got %v, exp %v", got, exp)
	}

	for i, v := range exp {
		if got, exp := values[i].Value(), v.Value(); got != exp {
			t.Fatalf("read value mismatch(%d): got %v, exp %v", i, got, exp)
		}
	}

	c.Next()
	values, err = c.ReadFloatBlock(&buf)

	if err != nil {
		t.Fatalf("unexpected error reading values: %v", err)
	}

	if got, exp := len(values), 0; got != exp {
		t.Fatalf("value length mismatch: got %v, exp %v", got, exp)
	}
}

func TestFileStore_SeekToDesc_AfterEnd_OverlapInteger(t *testing.T) {
	dir := MustTempDir()
	defer os.RemoveAll(dir)
	fs := tsm1.NewFileStore(dir)

	// Setup 3 files
	data := []keyValues{
		keyValues{"cpu", []tsm1.Value{tsm1.NewValue(8, int64(0)), tsm1.NewValue(9, int64(1))}},
		keyValues{"cpu", []tsm1.Value{tsm1.NewValue(2, int64(2))}},
		keyValues{"cpu", []tsm1.Value{tsm1.NewValue(3, int64(3))}},
		keyValues{"cpu", []tsm1.Value{tsm1.NewValue(3, int64(4)), tsm1.NewValue(10, int64(7))}},
	}

	files, err := newFiles(dir, data...)
	if err != nil {
		t.Fatalf("unexpected error creating files: %v", err)
	}

	fs.Replace(nil, files)

	buf := make([]tsm1.IntegerValue, 1000)
	c := fs.KeyCursor(context.Background(), []byte("cpu"), 11, false)
	values, err := c.ReadIntegerBlock(&buf)
	if err != nil {
		t.Fatalf("unexpected error reading values: %v", err)
	}

	exp := []tsm1.Value{
		data[3].values[0],
		data[0].values[0],
		data[0].values[1],
		data[3].values[1],
	}

	if got, exp := len(values), len(exp); got != exp {
		t.Fatalf("value length mismatch: got %v, exp %v", got, exp)
	}

	for i, v := range exp {
		if got, exp := values[i].Value(), v.Value(); got != exp {
			t.Fatalf("read value mismatch(%d): got %v, exp %v", i, got, exp)
		}
	}

	c.Next()
	values, err = c.ReadIntegerBlock(&buf)

	if err != nil {
		t.Fatalf("unexpected error reading values: %v", err)
	}

	exp = []tsm1.Value{
		data[1].values[0],
	}

	if got, exp := len(values), len(exp); got != exp {
		t.Fatalf("value length mismatch: got %v, exp %v", got, exp)
	}

	for i, v := range exp {
		if got, exp := values[i].Value(), v.Value(); got != exp {
			t.Fatalf("read value mismatch(%d): got %v, exp %v", i, got, exp)
		}
	}

	c.Next()
	values, err = c.ReadIntegerBlock(&buf)

	if err != nil {
		t.Fatalf("unexpected error reading values: %v", err)
	}

	if got, exp := len(values), 0; got != exp {
		t.Fatalf("value length mismatch: got %v, exp %v", got, exp)
	}
}

func TestFileStore_SeekToDesc_AfterEnd_OverlapUnsigned(t *testing.T) {
	dir := MustTempDir()
	defer os.RemoveAll(dir)
	fs := tsm1.NewFileStore(dir)

	// Setup 3 files
	data := []keyValues{
		keyValues{"cpu", []tsm1.Value{tsm1.NewValue(8, uint64(0)), tsm1.NewValue(9, uint64(1))}},
		keyValues{"cpu", []tsm1.Value{tsm1.NewValue(2, uint64(2))}},
		keyValues{"cpu", []tsm1.Value{tsm1.NewValue(3, uint64(3))}},
		keyValues{"cpu", []tsm1.Value{tsm1.NewValue(3, uint64(4)), tsm1.NewValue(10, uint64(7))}},
	}

	files, err := newFiles(dir, data...)
	if err != nil {
		t.Fatalf("unexpected error creating files: %v", err)
	}

	fs.Replace(nil, files)

	buf := make([]tsm1.UnsignedValue, 1000)
	c := fs.KeyCursor(context.Background(), []byte("cpu"), 11, false)
	values, err := c.ReadUnsignedBlock(&buf)
	if err != nil {
		t.Fatalf("unexpected error reading values: %v", err)
	}

	exp := []tsm1.Value{
		data[3].values[0],
		data[0].values[0],
		data[0].values[1],
		data[3].values[1],
	}

	if got, exp := len(values), len(exp); got != exp {
		t.Fatalf("value length mismatch: got %v, exp %v", got, exp)
	}

	for i, v := range exp {
		if got, exp := values[i].Value(), v.Value(); got != exp {
			t.Fatalf("read value mismatch(%d): got %v, exp %v", i, got, exp)
		}
	}

	c.Next()
	values, err = c.ReadUnsignedBlock(&buf)

	if err != nil {
		t.Fatalf("unexpected error reading values: %v", err)
	}

	exp = []tsm1.Value{
		data[1].values[0],
	}

	if got, exp := len(values), len(exp); got != exp {
		t.Fatalf("value length mismatch: got %v, exp %v", got, exp)
	}

	for i, v := range exp {
		if got, exp := values[i].Value(), v.Value(); got != exp {
			t.Fatalf("read value mismatch(%d): got %v, exp %v", i, got, exp)
		}
	}

	c.Next()
	values, err = c.ReadUnsignedBlock(&buf)

	if err != nil {
		t.Fatalf("unexpected error reading values: %v", err)
	}

	if got, exp := len(values), 0; got != exp {
		t.Fatalf("value length mismatch: got %v, exp %v", got, exp)
	}
}

func TestFileStore_SeekToDesc_AfterEnd_OverlapBoolean(t *testing.T) {
	dir := MustTempDir()
	defer os.RemoveAll(dir)
	fs := tsm1.NewFileStore(dir)

	// Setup 3 files
	data := []keyValues{
		keyValues{"cpu", []tsm1.Value{tsm1.NewValue(8, true), tsm1.NewValue(9, true)}},
		keyValues{"cpu", []tsm1.Value{tsm1.NewValue(2, true)}},
		keyValues{"cpu", []tsm1.Value{tsm1.NewValue(3, false)}},
		keyValues{"cpu", []tsm1.Value{tsm1.NewValue(3, true), tsm1.NewValue(7, false)}},
	}

	files, err := newFiles(dir, data...)
	if err != nil {
		t.Fatalf("unexpected error creating files: %v", err)
	}

	fs.Replace(nil, files)

	buf := make([]tsm1.BooleanValue, 1000)
	c := fs.KeyCursor(context.Background(), []byte("cpu"), 11, false)
	values, err := c.ReadBooleanBlock(&buf)
	if err != nil {
		t.Fatalf("unexpected error reading values: %v", err)
	}

	exp := []tsm1.Value{
		data[0].values[0],
		data[0].values[1],
	}

	if got, exp := len(values), len(exp); got != exp {
		t.Fatalf("value length mismatch: got %v, exp %v", got, exp)
	}

	for i, v := range exp {
		if got, exp := values[i].Value(), v.Value(); got != exp {
			t.Fatalf("read value mismatch(%d): got %v, exp %v", i, got, exp)
		}
	}

	c.Next()
	values, err = c.ReadBooleanBlock(&buf)

	if err != nil {
		t.Fatalf("unexpected error reading values: %v", err)
	}

	exp = []tsm1.Value{
		data[3].values[0],
		data[3].values[1],
	}

	if got, exp := len(values), len(exp); got != exp {
		t.Fatalf("value length mismatch: got %v, exp %v", got, exp)
	}

	for i, v := range exp {
		if got, exp := values[i].Value(), v.Value(); got != exp {
			t.Fatalf("read value mismatch(%d): got %v, exp %v", i, got, exp)
		}
	}

	c.Next()
	values, err = c.ReadBooleanBlock(&buf)

	if err != nil {
		t.Fatalf("unexpected error reading values: %v", err)
	}

	exp = []tsm1.Value{
		data[1].values[0],
	}

	if got, exp := len(values), len(exp); got != exp {
		t.Fatalf("value length mismatch: got %v, exp %v", got, exp)
	}

	for i, v := range exp {
		if got, exp := values[i].Value(), v.Value(); got != exp {
			t.Fatalf("read value mismatch(%d): got %v, exp %v", i, got, exp)
		}
	}

	c.Next()
	values, err = c.ReadBooleanBlock(&buf)

	if err != nil {
		t.Fatalf("unexpected error reading values: %v", err)
	}

	if got, exp := len(values), 0; got != exp {
		t.Fatalf("value length mismatch: got %v, exp %v", got, exp)
	}
}

func TestFileStore_SeekToDesc_AfterEnd_OverlapString(t *testing.T) {
	dir := MustTempDir()
	defer os.RemoveAll(dir)
	fs := tsm1.NewFileStore(dir)

	// Setup 3 files
	data := []keyValues{
		keyValues{"cpu", []tsm1.Value{tsm1.NewValue(8, "eight"), tsm1.NewValue(9, "nine")}},
		keyValues{"cpu", []tsm1.Value{tsm1.NewValue(2, "two")}},
		keyValues{"cpu", []tsm1.Value{tsm1.NewValue(3, "three")}},
		keyValues{"cpu", []tsm1.Value{tsm1.NewValue(3, "four"), tsm1.NewValue(7, "seven")}},
	}

	files, err := newFiles(dir, data...)
	if err != nil {
		t.Fatalf("unexpected error creating files: %v", err)
	}

	fs.Replace(nil, files)

	buf := make([]tsm1.StringValue, 1000)
	c := fs.KeyCursor(context.Background(), []byte("cpu"), 11, false)
	values, err := c.ReadStringBlock(&buf)
	if err != nil {
		t.Fatalf("unexpected error reading values: %v", err)
	}

	exp := []tsm1.Value{
		data[0].values[0],
		data[0].values[1],
	}

	if got, exp := len(values), len(exp); got != exp {
		t.Fatalf("value length mismatch: got %v, exp %v", got, exp)
	}

	for i, v := range exp {
		if got, exp := values[i].Value(), v.Value(); got != exp {
			t.Fatalf("read value mismatch(%d): got %v, exp %v", i, got, exp)
		}
	}

	c.Next()
	values, err = c.ReadStringBlock(&buf)

	if err != nil {
		t.Fatalf("unexpected error reading values: %v", err)
	}

	exp = []tsm1.Value{
		data[3].values[0],
		data[3].values[1],
	}

	if got, exp := len(values), len(exp); got != exp {
		t.Fatalf("value length mismatch: got %v, exp %v", got, exp)
	}

	for i, v := range exp {
		if got, exp := values[i].Value(), v.Value(); got != exp {
			t.Fatalf("read value mismatch(%d): got %v, exp %v", i, got, exp)
		}
	}

	c.Next()
	values, err = c.ReadStringBlock(&buf)

	if err != nil {
		t.Fatalf("unexpected error reading values: %v", err)
	}

	exp = []tsm1.Value{
		data[1].values[0],
	}

	if got, exp := len(values), len(exp); got != exp {
		t.Fatalf("value length mismatch: got %v, exp %v", got, exp)
	}

	for i, v := range exp {
		if got, exp := values[i].Value(), v.Value(); got != exp {
			t.Fatalf("read value mismatch(%d): got %v, exp %v", i, got, exp)
		}
	}

	c.Next()
	values, err = c.ReadStringBlock(&buf)

	if err != nil {
		t.Fatalf("unexpected error reading values: %v", err)
	}

	if got, exp := len(values), 0; got != exp {
		t.Fatalf("value length mismatch: got %v, exp %v", got, exp)
	}
}

func TestFileStore_SeekToDesc_Middle(t *testing.T) {
	dir := MustTempDir()
	defer os.RemoveAll(dir)
	fs := tsm1.NewFileStore(dir)

	// Setup 3 files
	data := []keyValues{
		keyValues{"cpu", []tsm1.Value{tsm1.NewValue(1, 1.0)}},
		keyValues{"cpu", []tsm1.Value{
			tsm1.NewValue(2, 2.0),
			tsm1.NewValue(3, 3.0),
			tsm1.NewValue(4, 4.0)},
		},
	}

	files, err := newFiles(dir, data...)
	if err != nil {
		t.Fatalf("unexpected error creating files: %v", err)
	}

	fs.Replace(nil, files)

	// Search for an entry that exists in the second file
	buf := make([]tsm1.FloatValue, 1000)
	c := fs.KeyCursor(context.Background(), []byte("cpu"), 3, false)
	values, err := c.ReadFloatBlock(&buf)
	if err != nil {
		t.Fatalf("unexpected error reading values: %v", err)
	}

	exp := []tsm1.Value{
		data[1].values[0],
		data[1].values[1],
	}

	if got, exp := len(values), len(exp); got != exp {
		t.Fatalf("value length mismatch: got %v, exp %v", got, exp)
	}

	for i, v := range exp {
		if got, exp := values[i].Value(), v.Value(); got != exp {
			t.Fatalf("read value mismatch(%d): got %v, exp %v", i, got, exp)
		}
	}
	c.Next()
	values, err = c.ReadFloatBlock(&buf)

	if err != nil {
		t.Fatalf("unexpected error reading values: %v", err)
	}

	exp = []tsm1.Value{
		data[0].values[0],
	}

	if got, exp := len(values), len(exp); got != exp {
		t.Fatalf("value length mismatch: got %v, exp %v", got, exp)
	}

	for i, v := range exp {
		if got, exp := values[i].Value(), v.Value(); got != exp {
			t.Fatalf("read value mismatch(%d): got %v, exp %v", i, got, exp)
		}
	}

	c.Next()
	values, err = c.ReadFloatBlock(&buf)

	if err != nil {
		t.Fatalf("unexpected error reading values: %v", err)
	}

	if got, exp := len(values), 0; got != exp {
		t.Fatalf("value length mismatch: got %v, exp %v", got, exp)
	}
}

func TestFileStore_SeekToDesc_End(t *testing.T) {
	dir := MustTempDir()
	defer os.RemoveAll(dir)
	fs := tsm1.NewFileStore(dir)

	// Setup 3 files
	data := []keyValues{
		keyValues{"cpu", []tsm1.Value{tsm1.NewValue(0, 1.0)}},
		keyValues{"cpu", []tsm1.Value{tsm1.NewValue(1, 2.0)}},
		keyValues{"cpu", []tsm1.Value{tsm1.NewValue(2, 3.0)}},
	}

	files, err := newFiles(dir, data...)
	if err != nil {
		t.Fatalf("unexpected error creating files: %v", err)
	}

	fs.Replace(nil, files)

	buf := make([]tsm1.FloatValue, 1000)
	c := fs.KeyCursor(context.Background(), []byte("cpu"), 2, false)
	values, err := c.ReadFloatBlock(&buf)
	if err != nil {
		t.Fatalf("unexpected error reading values: %v", err)
	}

	exp := data[2]
	if got, exp := len(values), len(exp.values); got != exp {
		t.Fatalf("value length mismatch: got %v, exp %v", got, exp)
	}

	for i, v := range exp.values {
		if got, exp := values[i].Value(), v.Value(); got != exp {
			t.Fatalf("read value mismatch(%d): got %v, exp %v", i, got, exp)
		}
	}
}

func TestKeyCursor_TombstoneRange(t *testing.T) {
	dir := MustTempDir()
	defer os.RemoveAll(dir)
	fs := tsm1.NewFileStore(dir)

	// Setup 3 files
	data := []keyValues{
		keyValues{"cpu", []tsm1.Value{tsm1.NewValue(0, 1.0)}},
		keyValues{"cpu", []tsm1.Value{tsm1.NewValue(1, 2.0)}},
		keyValues{"cpu", []tsm1.Value{tsm1.NewValue(2, 3.0)}},
	}

	files, err := newFiles(dir, data...)
	if err != nil {
		t.Fatalf("unexpected error creating files: %v", err)
	}

	fs.Replace(nil, files)

	if err := fs.DeleteRange([][]byte{[]byte("cpu")}, 1, 1); err != nil {
		t.Fatalf("unexpected error delete range: %v", err)
	}

	buf := make([]tsm1.FloatValue, 1000)
	c := fs.KeyCursor(context.Background(), []byte("cpu"), 0, true)
	expValues := []int{0, 2}
	for _, v := range expValues {
		values, err := c.ReadFloatBlock(&buf)
		if err != nil {
			t.Fatalf("unexpected error reading values: %v", err)
		}

		exp := data[v]
		if got, exp := len(values), 1; got != exp {
			t.Fatalf("value length mismatch: got %v, exp %v", got, exp)
		}

		if got, exp := values[0].String(), exp.values[0].String(); got != exp {
			t.Fatalf("read value mismatch(%d): got %v, exp %v", 0, got, exp)
		}
		c.Next()
	}
}

func TestKeyCursor_TombstoneRange_PartialFirst(t *testing.T) {
	dir := MustTempDir()
	defer os.RemoveAll(dir)
	fs := tsm1.NewFileStore(dir)

	// Setup 3 files
	data := []keyValues{
		keyValues{"cpu", []tsm1.Value{tsm1.NewValue(0, 0.0), tsm1.NewValue(1, 1.0)}},
		keyValues{"cpu", []tsm1.Value{tsm1.NewValue(2, 2.0)}},
	}

	files, err := newFiles(dir, data...)
	if err != nil {
		t.Fatalf("unexpected error creating files: %v", err)
	}

	// Delete part of the block in the first file.
	r := MustOpenTSMReader(files[0])
	r.DeleteRange([][]byte{[]byte("cpu")}, 1, 3)

	fs.Replace(nil, files)

	buf := make([]tsm1.FloatValue, 1000)
	c := fs.KeyCursor(context.Background(), []byte("cpu"), 0, true)
	expValues := []tsm1.Value{tsm1.NewValue(0, 0.0), tsm1.NewValue(2, 2.0)}

	for _, exp := range expValues {
		values, err := c.ReadFloatBlock(&buf)
		if err != nil {
			t.Fatalf("unexpected error reading values: %v", err)
		}

		if got, exp := len(values), 1; got != exp {
			t.Fatalf("value length mismatch: got %v, exp %v", got, exp)
		}

		if got, exp := values[0].String(), exp.String(); got != exp {
			t.Fatalf("read value mismatch(%d): got %v, exp %v", 0, got, exp)
		}
		c.Next()
	}
}

func TestKeyCursor_TombstoneRange_PartialFloat(t *testing.T) {
	dir := MustTempDir()
	defer os.RemoveAll(dir)
	fs := tsm1.NewFileStore(dir)

	// Setup 3 files
	data := []keyValues{
		keyValues{"cpu", []tsm1.Value{
			tsm1.NewValue(0, 1.0),
			tsm1.NewValue(1, 2.0),
			tsm1.NewValue(2, 3.0)}},
	}

	files, err := newFiles(dir, data...)
	if err != nil {
		t.Fatalf("unexpected error creating files: %v", err)
	}

	fs.Replace(nil, files)

	if err := fs.DeleteRange([][]byte{[]byte("cpu")}, 1, 1); err != nil {
		t.Fatalf("unexpected error delete range: %v", err)
	}

	buf := make([]tsm1.FloatValue, 1000)
	c := fs.KeyCursor(context.Background(), []byte("cpu"), 0, true)
	values, err := c.ReadFloatBlock(&buf)
	if err != nil {
		t.Fatalf("unexpected error reading values: %v", err)
	}

	expValues := []tsm1.Value{data[0].values[0], data[0].values[2]}
	for i, v := range expValues {
		exp := v
		if got, exp := len(values), 2; got != exp {
			t.Fatalf("value length mismatch: got %v, exp %v", got, exp)
		}

		if got, exp := values[i].String(), exp.String(); got != exp {
			t.Fatalf("read value mismatch(%d): got %v, exp %v", 0, got, exp)
		}
	}
}

func TestKeyCursor_TombstoneRange_PartialInteger(t *testing.T) {
	dir := MustTempDir()
	defer os.RemoveAll(dir)
	fs := tsm1.NewFileStore(dir)

	// Setup 3 files
	data := []keyValues{
		keyValues{"cpu", []tsm1.Value{
			tsm1.NewValue(0, int64(1)),
			tsm1.NewValue(1, int64(2)),
			tsm1.NewValue(2, int64(3))}},
	}

	files, err := newFiles(dir, data...)
	if err != nil {
		t.Fatalf("unexpected error creating files: %v", err)
	}

	fs.Replace(nil, files)

	if err := fs.DeleteRange([][]byte{[]byte("cpu")}, 1, 1); err != nil {
		t.Fatalf("unexpected error delete range: %v", err)
	}

	buf := make([]tsm1.IntegerValue, 1000)
	c := fs.KeyCursor(context.Background(), []byte("cpu"), 0, true)
	values, err := c.ReadIntegerBlock(&buf)
	if err != nil {
		t.Fatalf("unexpected error reading values: %v", err)
	}

	expValues := []tsm1.Value{data[0].values[0], data[0].values[2]}
	for i, v := range expValues {
		exp := v
		if got, exp := len(values), 2; got != exp {
			t.Fatalf("value length mismatch: got %v, exp %v", got, exp)
		}

		if got, exp := values[i].String(), exp.String(); got != exp {
			t.Fatalf("read value mismatch(%d): got %v, exp %v", 0, got, exp)
		}
	}
}

func TestKeyCursor_TombstoneRange_PartialUnsigned(t *testing.T) {
	dir := MustTempDir()
	defer os.RemoveAll(dir)
	fs := tsm1.NewFileStore(dir)

	// Setup 3 files
	data := []keyValues{
		keyValues{"cpu", []tsm1.Value{
			tsm1.NewValue(0, uint64(1)),
			tsm1.NewValue(1, uint64(2)),
			tsm1.NewValue(2, uint64(3))}},
	}

	files, err := newFiles(dir, data...)
	if err != nil {
		t.Fatalf("unexpected error creating files: %v", err)
	}

	fs.Replace(nil, files)

	if err := fs.DeleteRange([][]byte{[]byte("cpu")}, 1, 1); err != nil {
		t.Fatalf("unexpected error delete range: %v", err)
	}

	buf := make([]tsm1.UnsignedValue, 1000)
	c := fs.KeyCursor(context.Background(), []byte("cpu"), 0, true)
	values, err := c.ReadUnsignedBlock(&buf)
	if err != nil {
		t.Fatalf("unexpected error reading values: %v", err)
	}

	expValues := []tsm1.Value{data[0].values[0], data[0].values[2]}
	for i, v := range expValues {
		exp := v
		if got, exp := len(values), 2; got != exp {
			t.Fatalf("value length mismatch: got %v, exp %v", got, exp)
		}

		if got, exp := values[i].String(), exp.String(); got != exp {
			t.Fatalf("read value mismatch(%d): got %v, exp %v", 0, got, exp)
		}
	}
}

func TestKeyCursor_TombstoneRange_PartialString(t *testing.T) {
	dir := MustTempDir()
	defer os.RemoveAll(dir)
	fs := tsm1.NewFileStore(dir)

	// Setup 3 files
	data := []keyValues{
		keyValues{"cpu", []tsm1.Value{
			tsm1.NewValue(0, "1"),
			tsm1.NewValue(1, "2"),
			tsm1.NewValue(2, "3")}},
	}

	files, err := newFiles(dir, data...)
	if err != nil {
		t.Fatalf("unexpected error creating files: %v", err)
	}

	fs.Replace(nil, files)

	if err := fs.DeleteRange([][]byte{[]byte("cpu")}, 1, 1); err != nil {
		t.Fatalf("unexpected error delete range: %v", err)
	}

	buf := make([]tsm1.StringValue, 1000)
	c := fs.KeyCursor(context.Background(), []byte("cpu"), 0, true)
	values, err := c.ReadStringBlock(&buf)
	if err != nil {
		t.Fatalf("unexpected error reading values: %v", err)
	}

	expValues := []tsm1.Value{data[0].values[0], data[0].values[2]}
	for i, v := range expValues {
		exp := v
		if got, exp := len(values), 2; got != exp {
			t.Fatalf("value length mismatch: got %v, exp %v", got, exp)
		}

		if got, exp := values[i].String(), exp.String(); got != exp {
			t.Fatalf("read value mismatch(%d): got %v, exp %v", 0, got, exp)
		}
	}
}

func TestKeyCursor_TombstoneRange_PartialBoolean(t *testing.T) {
	dir := MustTempDir()
	defer os.RemoveAll(dir)
	fs := tsm1.NewFileStore(dir)

	// Setup 3 files
	data := []keyValues{
		keyValues{"cpu", []tsm1.Value{
			tsm1.NewValue(0, true),
			tsm1.NewValue(1, false),
			tsm1.NewValue(2, true)}},
	}

	files, err := newFiles(dir, data...)
	if err != nil {
		t.Fatalf("unexpected error creating files: %v", err)
	}

	fs.Replace(nil, files)

	if err := fs.DeleteRange([][]byte{[]byte("cpu")}, 1, 1); err != nil {
		t.Fatalf("unexpected error delete range: %v", err)
	}

	buf := make([]tsm1.BooleanValue, 1000)
	c := fs.KeyCursor(context.Background(), []byte("cpu"), 0, true)
	values, err := c.ReadBooleanBlock(&buf)
	if err != nil {
		t.Fatalf("unexpected error reading values: %v", err)
	}

	expValues := []tsm1.Value{data[0].values[0], data[0].values[2]}
	for i, v := range expValues {
		exp := v
		if got, exp := len(values), 2; got != exp {
			t.Fatalf("value length mismatch: got %v, exp %v", got, exp)
		}

		if got, exp := values[i].String(), exp.String(); got != exp {
			t.Fatalf("read value mismatch(%d): got %v, exp %v", 0, got, exp)
		}
	}
}

func TestFileStore_Open(t *testing.T) {
	dir := MustTempDir()
	defer os.RemoveAll(dir)

	// Create 3 TSM files...
	data := []keyValues{
		keyValues{"cpu", []tsm1.Value{tsm1.NewValue(0, 1.0)}},
		keyValues{"cpu", []tsm1.Value{tsm1.NewValue(1, 2.0)}},
		keyValues{"mem", []tsm1.Value{tsm1.NewValue(0, 1.0)}},
	}

	_, err := newFileDir(dir, data...)
	if err != nil {
		fatal(t, "creating test files", err)
	}

	fs := tsm1.NewFileStore(dir)
	if err := fs.Open(context.Background()); err != nil {
		fatal(t, "opening file store", err)
	}
	defer fs.Close()

	if got, exp := fs.Count(), 3; got != exp {
		t.Fatalf("file count mismatch: got %v, exp %v", got, exp)
	}

	if got, exp := fs.CurrentGeneration(), 4; got != exp {
		t.Fatalf("current ID mismatch: got %v, exp %v", got, exp)
	}
}

func TestFileStore_Remove(t *testing.T) {
	dir := MustTempDir()
	defer os.RemoveAll(dir)

	// Create 3 TSM files...
	data := []keyValues{
		keyValues{"cpu", []tsm1.Value{tsm1.NewValue(0, 1.0)}},
		keyValues{"cpu", []tsm1.Value{tsm1.NewValue(1, 2.0)}},
		keyValues{"mem", []tsm1.Value{tsm1.NewValue(0, 1.0)}},
	}

	files, err := newFileDir(dir, data...)
	if err != nil {
		fatal(t, "creating test files", err)
	}

	fs := tsm1.NewFileStore(dir)
	if err := fs.Open(context.Background()); err != nil {
		fatal(t, "opening file store", err)
	}
	defer fs.Close()

	if got, exp := fs.Count(), 3; got != exp {
		t.Fatalf("file count mismatch: got %v, exp %v", got, exp)
	}

	if got, exp := fs.CurrentGeneration(), 4; got != exp {
		t.Fatalf("current ID mismatch: got %v, exp %v", got, exp)
	}

	fs.Replace(files[2:3], nil)

	if got, exp := fs.Count(), 2; got != exp {
		t.Fatalf("file count mismatch: got %v, exp %v", got, exp)
	}

	if got, exp := fs.CurrentGeneration(), 4; got != exp {
		t.Fatalf("current ID mismatch: got %v, exp %v", got, exp)
	}
}

func TestFileStore_Replace(t *testing.T) {
	if testing.Short() {
		t.Skip("skipping test in short mode")
	}

	dir := MustTempDir()
	defer os.RemoveAll(dir)

	// Create 3 TSM files...
	data := []keyValues{
		keyValues{"cpu", []tsm1.Value{tsm1.NewValue(0, 1.0)}},
		keyValues{"cpu", []tsm1.Value{tsm1.NewValue(1, 2.0)}},
		keyValues{"cpu", []tsm1.Value{tsm1.NewValue(2, 3.0)}},
	}

	files, err := newFileDir(dir, data...)
	if err != nil {
		fatal(t, "creating test files", err)
	}

	// Replace requires assumes new files have a .tmp extension
	replacement := fmt.Sprintf("%s.%s", files[2], tsm1.TmpTSMFileExtension)
	fs.RenameFile(files[2], replacement)

	fs := tsm1.NewFileStore(dir)
	if err := fs.Open(context.Background()); err != nil {
		fatal(t, "opening file store", err)
	}
	defer fs.Close()

	if got, exp := fs.Count(), 2; got != exp {
		t.Fatalf("file count mismatch: got %v, exp %v", got, exp)
	}

	// Should record references to the two existing TSM files
	cur := fs.KeyCursor(context.Background(), []byte("cpu"), 0, true)

	// Should move the existing files out of the way, but allow query to complete
	if err := fs.Replace(files[:2], []string{replacement}); err != nil {
		t.Fatalf("replace: %v", err)
	}

	if got, exp := fs.Count(), 1; got != exp {
		t.Fatalf("file count mismatch: got %v, exp %v", got, exp)
	}

	// There should be two blocks (1 in each file)
	cur.Next()
	buf := make([]tsm1.FloatValue, 10)
	values, err := cur.ReadFloatBlock(&buf)
	if err != nil {
		t.Fatal(err)
	}
	if got, exp := len(values), 1; got != exp {
		t.Fatalf("value len mismatch: got %v, exp %v", got, exp)
	}

	cur.Next()
	values, err = cur.ReadFloatBlock(&buf)
	if err != nil {
		t.Fatal(err)
	}
	if got, exp := len(values), 1; got != exp {
		t.Fatalf("value len mismatch: got %v, exp %v", got, exp)
	}

	// No more blocks for this cursor
	cur.Next()
	values, err = cur.ReadFloatBlock(&buf)
	if err != nil {
		t.Fatal(err)
	}
	if got, exp := len(values), 0; got != exp {
		t.Fatalf("value len mismatch: got %v, exp %v", got, exp)
	}

	// Release the references (files should get evicted by purger shortly)
	cur.Close()

	time.Sleep(time.Second)
	// Make sure the two TSM files used by the cursor are gone
	if _, err := os.Stat(files[0]); !os.IsNotExist(err) {
		t.Fatalf("stat file: %v", err)
	}
	if _, err := os.Stat(files[1]); !os.IsNotExist(err) {
		t.Fatalf("stat file: %v", err)
	}

	// Make sure the new file exists
	if _, err := os.Stat(files[2]); err != nil {
		t.Fatalf("stat file: %v", err)
	}
}

func TestFileStore_Open_Deleted(t *testing.T) {
	dir := MustTempDir()
	defer os.RemoveAll(dir)

	// Create 3 TSM files...
	data := []keyValues{
		keyValues{"cpu,host=server2!~#!value", []tsm1.Value{tsm1.NewValue(0, 1.0)}},
		keyValues{"cpu,host=server1!~#!value", []tsm1.Value{tsm1.NewValue(1, 2.0)}},
		keyValues{"mem,host=server1!~#!value", []tsm1.Value{tsm1.NewValue(0, 1.0)}},
	}

	_, err := newFileDir(dir, data...)
	if err != nil {
		fatal(t, "creating test files", err)
	}

	fs := tsm1.NewFileStore(dir)
	if err := fs.Open(context.Background()); err != nil {
		fatal(t, "opening file store", err)
	}
	defer fs.Close()

	if got, exp := len(fs.Keys()), 3; got != exp {
		t.Fatalf("file count mismatch: got %v, exp %v", got, exp)
	}

	if err := fs.Delete([][]byte{[]byte("cpu,host=server2!~#!value")}); err != nil {
		fatal(t, "deleting", err)
	}

	fs2 := tsm1.NewFileStore(dir)
	if err := fs2.Open(context.Background()); err != nil {
		fatal(t, "opening file store", err)
	}
	defer fs2.Close()

	if got, exp := len(fs2.Keys()), 2; got != exp {
		t.Fatalf("file count mismatch: got %v, exp %v", got, exp)
	}
}

func TestFileStore_Delete(t *testing.T) {
	dir := MustTempDir()
	defer os.RemoveAll(dir)
	fs := tsm1.NewFileStore(dir)

	// Setup 3 files
	data := []keyValues{
		keyValues{"cpu,host=server2!~#!value", []tsm1.Value{tsm1.NewValue(0, 1.0)}},
		keyValues{"cpu,host=server1!~#!value", []tsm1.Value{tsm1.NewValue(1, 2.0)}},
		keyValues{"mem,host=server1!~#!value", []tsm1.Value{tsm1.NewValue(0, 1.0)}},
	}

	files, err := newFiles(dir, data...)
	if err != nil {
		t.Fatalf("unexpected error creating files: %v", err)
	}

	fs.Replace(nil, files)

	keys := fs.Keys()
	if got, exp := len(keys), 3; got != exp {
		t.Fatalf("key length mismatch: got %v, exp %v", got, exp)
	}

	if err := fs.Delete([][]byte{[]byte("cpu,host=server2!~#!value")}); err != nil {
		fatal(t, "deleting", err)
	}

	keys = fs.Keys()
	if got, exp := len(keys), 2; got != exp {
		t.Fatalf("key length mismatch: got %v, exp %v", got, exp)
	}
}

func TestFileStore_Apply(t *testing.T) {
	dir := MustTempDir()
	defer os.RemoveAll(dir)
	fs := tsm1.NewFileStore(dir)

	// Setup 3 files
	data := []keyValues{
		keyValues{"cpu,host=server2#!~#value", []tsm1.Value{tsm1.NewValue(0, 1.0)}},
		keyValues{"cpu,host=server1#!~#value", []tsm1.Value{tsm1.NewValue(1, 2.0)}},
		keyValues{"mem,host=server1#!~#value", []tsm1.Value{tsm1.NewValue(0, 1.0)}},
	}

	files, err := newFiles(dir, data...)
	if err != nil {
		t.Fatalf("unexpected error creating files: %v", err)
	}

	fs.Replace(nil, files)

	keys := fs.Keys()
	if got, exp := len(keys), 3; got != exp {
		t.Fatalf("key length mismatch: got %v, exp %v", got, exp)
	}

	var n int64
	if err := fs.Apply(func(r tsm1.TSMFile) error {
		atomic.AddInt64(&n, 1)
		return nil
	}); err != nil {
		t.Fatalf("unexpected error deleting: %v", err)
	}

	if got, exp := n, int64(3); got != exp {
		t.Fatalf("apply mismatch: got %v, exp %v", got, exp)
	}
}

func TestFileStore_Stats(t *testing.T) {
	dir := MustTempDir()
	defer os.RemoveAll(dir)

	// Create 3 TSM files...
	data := []keyValues{
		keyValues{"cpu", []tsm1.Value{tsm1.NewValue(0, 1.0)}},
		keyValues{"cpu", []tsm1.Value{tsm1.NewValue(1, 2.0)}},
		keyValues{"mem", []tsm1.Value{tsm1.NewValue(0, 1.0)}},
	}

	files, err := newFileDir(dir, data...)
	if err != nil {
		fatal(t, "creating test files", err)
	}

<<<<<<< HEAD
	filestore := tsm1.NewFileStore(dir)
	if err := filestore.Open(); err != nil {
=======
	fs := tsm1.NewFileStore(dir)
	if err := fs.Open(context.Background()); err != nil {
>>>>>>> 1294d0f9
		fatal(t, "opening file store", err)
	}
	defer filestore.Close()

	stats := filestore.Stats()
	if got, exp := len(stats), 3; got != exp {
		t.Fatalf("file count mismatch: got %v, exp %v", got, exp)
	}

	// Another call should result in the same stats being returned.
	if got, exp := filestore.Stats(), stats; !reflect.DeepEqual(got, exp) {
		t.Fatalf("got %v, exp %v", got, exp)
	}

	// Removing one of the files should invalidate the cache.
	filestore.Replace(files[0:1], nil)
	if got, exp := len(filestore.Stats()), 2; got != exp {
		t.Fatalf("file count mismatch: got %v, exp %v", got, exp)
	}

	// Write a new TSM file that that is not open
	newFile := MustWriteTSM(dir, 4, map[string][]tsm1.Value{
		"mem": []tsm1.Value{tsm1.NewValue(0, 1.0)},
	})

	replacement := fmt.Sprintf("%s.%s.%s", files[2], tsm1.TmpTSMFileExtension, tsm1.TSMFileExtension) // Assumes new files have a .tmp extension
	if err := fs.RenameFile(newFile, replacement); err != nil {
		t.Fatalf("rename: %v", err)
	}
	// Replace 3 w/ 1
	if err := filestore.Replace(files, []string{replacement}); err != nil {
		t.Fatalf("replace: %v", err)
	}

	var found bool
	stats = filestore.Stats()
	for _, stat := range stats {
		if strings.HasSuffix(stat.Path, fmt.Sprintf("%s.%s.%s", tsm1.TSMFileExtension, tsm1.TmpTSMFileExtension, tsm1.TSMFileExtension)) {
			found = true
		}
	}

	if !found {
		t.Fatalf("Didn't find %s in stats: %v", "foo", stats)
	}

	newFile = MustWriteTSM(dir, 5, map[string][]tsm1.Value{
		"mem": []tsm1.Value{tsm1.NewValue(0, 1.0)},
	})

	// Adding some files should invalidate the cache.
	filestore.Replace(nil, []string{newFile})
	if got, exp := len(filestore.Stats()), 2; got != exp {
		t.Fatalf("file count mismatch: got %v, exp %v", got, exp)
	}
}

func TestFileStore_CreateSnapshot(t *testing.T) {
	dir := MustTempDir()
	defer os.RemoveAll(dir)
	fs := tsm1.NewFileStore(dir)

	// Setup 3 files
	data := []keyValues{
		keyValues{"cpu", []tsm1.Value{tsm1.NewValue(0, 1.0)}},
		keyValues{"cpu", []tsm1.Value{tsm1.NewValue(1, 2.0)}},
		keyValues{"cpu", []tsm1.Value{tsm1.NewValue(2, 3.0)}},
	}

	files, err := newFiles(dir, data...)
	if err != nil {
		t.Fatalf("unexpected error creating files: %v", err)
	}

	fs.Replace(nil, files)

	// Create a tombstone
	if err := fs.DeleteRange([][]byte{[]byte("cpu")}, 1, 1); err != nil {
		t.Fatalf("unexpected error delete range: %v", err)
	}

	s, e := fs.CreateSnapshot(context.Background())
	if e != nil {
		t.Fatal(e)
	}
	t.Logf("temp file for hard links: %q", s)

	tfs, e := ioutil.ReadDir(s)
	if e != nil {
		t.Fatal(e)
	}
	if len(tfs) == 0 {
		t.Fatal("no files found")
	}

	for _, f := range fs.Files() {
		p := filepath.Join(s, filepath.Base(f.Path()))
		t.Logf("checking for existence of hard link %q", p)
		if _, err := os.Stat(p); os.IsNotExist(err) {
			t.Fatalf("unable to find file %q", p)
		}
		for _, tf := range f.TombstoneFiles() {
			p := filepath.Join(s, filepath.Base(tf.Path))
			t.Logf("checking for existence of hard link %q", p)
			if _, err := os.Stat(p); os.IsNotExist(err) {
				t.Fatalf("unable to find file %q", p)
			}
		}
	}
}

type mockObserver struct {
	fileFinishing func(path string) error
	fileUnlinking func(path string) error
}

func (m mockObserver) FileFinishing(path string) error {
	return m.fileFinishing(path)
}

func (m mockObserver) FileUnlinking(path string) error {
	return m.fileUnlinking(path)
}

func TestFileStore_Observer(t *testing.T) {
	var finishes, unlinks []string
	m := mockObserver{
		fileFinishing: func(path string) error {
			finishes = append(finishes, path)
			return nil
		},
		fileUnlinking: func(path string) error {
			unlinks = append(unlinks, path)
			return nil
		},
	}

	check := func(results []string, expect ...string) {
		t.Helper()
		if len(results) != len(expect) {
			t.Fatalf("wrong number of results: %d results != %d expected", len(results), len(expect))
		}
		for i, ex := range expect {
			if got := filepath.Base(results[i]); got != ex {
				t.Fatalf("unexpected result: got %q != expected %q", got, ex)
			}
		}
	}

	dir := MustTempDir()
	defer os.RemoveAll(dir)
	fs := tsm1.NewFileStore(dir)
	fs.WithObserver(m)

	// Setup 3 files
	data := []keyValues{
		keyValues{"cpu", []tsm1.Value{tsm1.NewValue(0, 1.0), tsm1.NewValue(1, 2.0)}},
		keyValues{"cpu", []tsm1.Value{tsm1.NewValue(10, 2.0)}},
		keyValues{"cpu", []tsm1.Value{tsm1.NewValue(20, 3.0)}},
	}

	files, err := newFiles(dir, data...)
	if err != nil {
		t.Fatalf("unexpected error creating files: %v", err)
	}

	if err := fs.Replace(nil, files); err != nil {
		t.Fatalf("error replacing: %v", err)
	}

	// Create a tombstone
	if err := fs.DeleteRange([][]byte{[]byte("cpu")}, 10, 10); err != nil {
		t.Fatalf("unexpected error delete range: %v", err)
	}

	// Check that we observed finishes correctly
	check(finishes,
		"000000000000001-000000001.tsm",
		"000000000000002-000000001.tsm",
		"000000000000003-000000001.tsm",
		"000000000000002-000000001.tombstone.tmp",
	)
	check(unlinks)
	unlinks, finishes = nil, nil

	// remove files including a tombstone
	if err := fs.Replace(files[1:3], nil); err != nil {
		t.Fatal("error replacing")
	}

	// Check that we observed unlinks correctly
	check(finishes)
	check(unlinks,
		"000000000000002-000000001.tsm",
		"000000000000002-000000001.tombstone",
		"000000000000003-000000001.tsm",
	)
	unlinks, finishes = nil, nil

	// add a tombstone for the first file multiple times.
	if err := fs.DeleteRange([][]byte{[]byte("cpu")}, 0, 0); err != nil {
		t.Fatalf("unexpected error delete range: %v", err)
	}
	if err := fs.DeleteRange([][]byte{[]byte("cpu")}, 1, 1); err != nil {
		t.Fatalf("unexpected error delete range: %v", err)
	}

	check(finishes,
		"000000000000001-000000001.tombstone.tmp",
		"000000000000001-000000001.tombstone.tmp",
	)
	check(unlinks)
	unlinks, finishes = nil, nil
}

func newFileDir(dir string, values ...keyValues) ([]string, error) {
	var files []string

	id := 1
	for _, v := range values {
		f := MustTempFile(dir)
		w, err := tsm1.NewTSMWriter(f)
		if err != nil {
			return nil, err
		}

		if err := w.Write([]byte(v.key), v.values); err != nil {
			return nil, err
		}

		if err := w.WriteIndex(); err != nil {
			return nil, err
		}

		if err := w.Close(); err != nil {
			return nil, err
		}
		newName := filepath.Join(filepath.Dir(f.Name()), tsm1.DefaultFormatFileName(id, 1)+".tsm")
		if err := fs.RenameFile(f.Name(), newName); err != nil {
			return nil, err
		}
		id++

		files = append(files, newName)
	}
	return files, nil

}

func newFiles(dir string, values ...keyValues) ([]string, error) {
	var files []string

	id := 1
	for _, v := range values {
		f := MustTempFile(dir)
		w, err := tsm1.NewTSMWriter(f)
		if err != nil {
			return nil, err
		}

		if err := w.Write([]byte(v.key), v.values); err != nil {
			return nil, err
		}

		if err := w.WriteIndex(); err != nil {
			return nil, err
		}

		if err := w.Close(); err != nil {
			return nil, err
		}

		newName := filepath.Join(filepath.Dir(f.Name()), tsm1.DefaultFormatFileName(id, 1)+".tsm")
		if err := fs.RenameFile(f.Name(), newName); err != nil {
			return nil, err
		}
		id++

		files = append(files, newName)
	}
	return files, nil
}

type keyValues struct {
	key    string
	values []tsm1.Value
}

func MustTempDir() string {
	dir, err := ioutil.TempDir("", "tsm1-test")
	if err != nil {
		panic(fmt.Sprintf("failed to create temp dir: %v", err))
	}
	return dir
}

func MustTempFile(dir string) *os.File {
	f, err := ioutil.TempFile(dir, "tsm1test")
	if err != nil {
		panic(fmt.Sprintf("failed to create temp file: %v", err))
	}
	return f
}

func fatal(t *testing.T, msg string, err error) {
	t.Fatalf("unexpected error %v: %v", msg, err)
}

var fsResult []tsm1.FileStat

func BenchmarkFileStore_Stats(b *testing.B) {
	dir := MustTempDir()
	defer os.RemoveAll(dir)

	// Create some TSM files...
	data := make([]keyValues, 0, 1000)
	for i := 0; i < 1000; i++ {
		data = append(data, keyValues{"cpu", []tsm1.Value{tsm1.NewValue(0, 1.0)}})
	}

	_, err := newFileDir(dir, data...)
	if err != nil {
		b.Fatalf("creating benchmark files %v", err)
	}

	fs := tsm1.NewFileStore(dir)
	if testing.Verbose() {
		fs.WithLogger(logger.New(os.Stderr))
	}

	if err := fs.Open(context.Background()); err != nil {
		b.Fatalf("opening file store %v", err)
	}
	defer fs.Close()

	b.ReportAllocs()
	b.ResetTimer()
	for i := 0; i < b.N; i++ {
		fsResult = fs.Stats()
	}
}

func TestDefaultFormatFileName(t *testing.T) {
	testCases := []struct {
		generation       int
		sequence         int
		expectedFilename string
	}{{
		generation:       0,
		sequence:         0,
		expectedFilename: "000000000000000-000000000",
	}, {
		generation:       12345,
		sequence:         98765,
		expectedFilename: "000000000012345-000098765",
	}, {
		generation:       123,
		sequence:         123456789,
		expectedFilename: "000000000000123-123456789",
	}, {
		generation:       123,
		sequence:         999999999,
		expectedFilename: "000000000000123-999999999",
	}, {
		generation:       int(math.Pow(1000, 5)) - 1,
		sequence:         123,
		expectedFilename: "999999999999999-000000123",
	}}

	for _, testCase := range testCases {
		t.Run(fmt.Sprintf("%d,%d", testCase.generation, testCase.sequence), func(t *testing.T) {
			gotFilename := tsm1.DefaultFormatFileName(testCase.generation, testCase.sequence)
			if gotFilename != testCase.expectedFilename {
				t.Errorf("input %d,%d expected '%s' got '%s'",
					testCase.generation, testCase.sequence, testCase.expectedFilename, gotFilename)
			}
		})
	}
}

func TestDefaultParseFileName(t *testing.T) {
	testCases := []struct {
		filename           string
		expectedGeneration int
		expectedSequence   int
		expectError        bool
	}{{
		filename:           "0-0.tsm",
		expectedGeneration: 0,
		expectedSequence:   0,
		expectError:        true,
	}, {
		filename:    "00000000000000a-00000000a.tsm",
		expectError: true,
	}, {
		filename:           "000000000000000-000000000.tsm",
		expectedGeneration: 0,
		expectedSequence:   0,
		expectError:        false,
	}, {
		filename:           "000000000000001-000000002.tsm",
		expectedGeneration: 1,
		expectedSequence:   2,
		expectError:        false,
	}, {
		filename:           "000000000000123-999999999.tsm",
		expectedGeneration: 123,
		expectedSequence:   999999999,
		expectError:        false,
	}, {
		filename:           "123-999999999.tsm",
		expectedGeneration: 123,
		expectedSequence:   999999999,
		expectError:        false,
	}, {
		filename:           "999999999999999-000000123.tsm",
		expectedGeneration: int(math.Pow(1000, 5)) - 1,
		expectedSequence:   123,
		expectError:        false,
	}}

	for _, testCase := range testCases {
		t.Run(testCase.filename, func(t *testing.T) {
			generation, sequence, err := tsm1.DefaultParseFileName(testCase.filename)
			if err != nil {
				if !testCase.expectError {
					t.Errorf("did not expected error '%v'", err)
				}
				return
			}

			if testCase.expectedGeneration != generation || testCase.expectedSequence != sequence {
				t.Errorf("input '%s' expected %d,%d got %d,%d",
					testCase.filename,
					testCase.expectedGeneration, testCase.expectedSequence,
					generation, sequence)
			}
		})
	}
}<|MERGE_RESOLUTION|>--- conflicted
+++ resolved
@@ -2641,13 +2641,8 @@
 		fatal(t, "creating test files", err)
 	}
 
-<<<<<<< HEAD
 	filestore := tsm1.NewFileStore(dir)
-	if err := filestore.Open(); err != nil {
-=======
-	fs := tsm1.NewFileStore(dir)
-	if err := fs.Open(context.Background()); err != nil {
->>>>>>> 1294d0f9
+	if err := filestore.Open(context.Background()); err != nil {
 		fatal(t, "opening file store", err)
 	}
 	defer filestore.Close()
